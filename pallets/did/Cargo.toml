--- conflicted
+++ resolved
@@ -10,75 +10,15 @@
 targets = ["x86_64-unknown-linux-gnu"]
 
 [build-dependencies]
-substrate-wasm-builder-runner =  {version = "3.0.0"}
+substrate-wasm-builder-runner = {version = "3.0.0"}
 
 [dev-dependencies]
 ctype = {features = ["mock"], path = "../ctype", version = "0.24.0"}
 env_logger = {version = "0.8.3"}
 kilt-primitives = {default-features = false, path = "../../primitives"}
-pallet-membership = {branch = "rococo-v1", default-features = false, git = "https://github.com/paritytech/substrate"}
+pallet-membership = {branch = "master", default-features = false, git = "https://github.com/paritytech/substrate"}
 serde = {version = "1.0.101"}
 
-<<<<<<< HEAD
-[dev-dependencies.sp-core]
-branch = "master"
-default-features = false
-git = "https://github.com/paritytech/substrate"
-version = "3.0.0"
-
-[dev-dependencies.sp-io]
-branch = "master"
-default-features = false
-git = "https://github.com/paritytech/substrate"
-version = "3.0.0"
-
-[dependencies.codec]
-default-features = false
-features = ["derive"]
-package = "parity-scale-codec"
-version = "2.0.0"
-
-[dependencies.frame-support]
-branch = "master"
-default-features = false
-git = "https://github.com/paritytech/substrate"
-version = "3.0.0"
-
-[dependencies.frame-system]
-branch = "master"
-default-features = false
-git = "https://github.com/paritytech/substrate"
-version = "3.0.0"
-
-[dependencies.sp-core]
-branch = "master"
-default-features = false
-git = "https://github.com/paritytech/substrate"
-version = "3.0.0"
-
-[dependencies.sp-runtime]
-branch = "master"
-default-features = false
-git = "https://github.com/paritytech/substrate"
-version = "3.0.0"
-
-[dependencies.sp-std]
-branch = "master"
-default-features = false
-git = "https://github.com/paritytech/substrate"
-version = "3.0.0"
-
-[dependencies.frame-benchmarking]
-branch = "master"
-default-features = false
-git = "https://github.com/paritytech/substrate"
-optional = true
-version = "3.0.0"
-
-[dependencies.log]
-version = "0.4.14"
-default-features = false
-=======
 [dependencies]
 # Internal dependencies
 ctype = {features = ["mock"], optional = true, path = "../ctype", version = "0.24.0"}
@@ -87,20 +27,18 @@
 # External dependencies
 codec = {default-features = false, features = ["derive"], package = "parity-scale-codec", version = "2.0.0"}
 env_logger = {default-features = false, optional = true, version = "0.8.3"}
+frame-support = {branch = "master", default-features = false, git = "https://github.com/paritytech/substrate"}
+frame-system = {branch = "master", default-features = false, git = "https://github.com/paritytech/substrate"}
 hex = {default-features = false, features = ["alloc"], version = "0.4.2"}
-frame-support = {branch = "rococo-v1", default-features = false, git = "https://github.com/paritytech/substrate"}
-frame-system = {branch = "rococo-v1", default-features = false, git = "https://github.com/paritytech/substrate"}
 log = {default-features = false, version = "0.4.14"}
 serde = {optional = true, version = "1.0.101"}
-sp-core = {branch = "rococo-v1", default-features = false, git = "https://github.com/paritytech/substrate"}
-sp-io = {branch = "rococo-v1", default-features = false, git = "https://github.com/paritytech/substrate", optional = true}
-sp-runtime = {branch = "rococo-v1", default-features = false, git = "https://github.com/paritytech/substrate"}
-sp-std = {branch = "rococo-v1", default-features = false, git = "https://github.com/paritytech/substrate"}
->>>>>>> 4aec9ff1
+sp-core = {branch = "master", default-features = false, git = "https://github.com/paritytech/substrate"}
+sp-io = {branch = "master", default-features = false, git = "https://github.com/paritytech/substrate", optional = true}
+sp-runtime = {branch = "master", default-features = false, git = "https://github.com/paritytech/substrate"}
+sp-std = {branch = "master", default-features = false, git = "https://github.com/paritytech/substrate"}
 
 [features]
 default = ["std"]
-runtime-benchmarks = []
 mock = [
   "ctype",
   "env_logger",
@@ -108,6 +46,7 @@
   "serde",
   "sp-io",
 ]
+runtime-benchmarks = []
 std = [
   "codec/std",
   "frame-support/std",
