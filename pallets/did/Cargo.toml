--- conflicted
+++ resolved
@@ -33,19 +33,11 @@
 hex = {default-features = false, features = ["alloc"], version = "0.4.2"}
 log = {default-features = false, version = "0.4.14"}
 serde = {optional = true, version = "1.0.101"}
-<<<<<<< HEAD
-sp-core = {branch = "polkadot-v0.9.3", default-features = false, git = "https://github.com/paritytech/substrate"}
-sp-io = {branch = "polkadot-v0.9.3", default-features = false, git = "https://github.com/paritytech/substrate", optional = true}
-sp-keystore = {branch = "polkadot-v0.9.3", default-features = false, git = "https://github.com/paritytech/substrate", optional = true}
-sp-runtime = {branch = "polkadot-v0.9.3", default-features = false, git = "https://github.com/paritytech/substrate", optional = true}
-sp-std = {branch = "polkadot-v0.9.3", default-features = false, git = "https://github.com/paritytech/substrate"}
-=======
 sp-core = {branch = "master", default-features = false, git = "https://github.com/paritytech/substrate"}
 sp-io = {branch = "master", default-features = false, git = "https://github.com/paritytech/substrate", optional = true}
 sp-keystore = {branch = "master", default-features = false, git = "https://github.com/paritytech/substrate", optional = true}
 sp-runtime = {branch = "master", default-features = false, git = "https://github.com/paritytech/substrate"}
 sp-std = {branch = "master", default-features = false, git = "https://github.com/paritytech/substrate"}
->>>>>>> 482c0fca
 
 [features]
 default = ["std"]
@@ -59,24 +51,18 @@
 ]
 runtime-benchmarks = [
   "frame-benchmarking",
-	"frame-support/runtime-benchmarks",
-	"frame-system/runtime-benchmarks",
-  "sp-io",
-  "sp-runtime",
+  "sp-io"
 ]
 std = [
-  "ctype/std",
   "codec/std",
-  "frame-benchmarking/std",
   "frame-support/std",
   "frame-system/std",
   "hex/std",
-  "kilt-primitives/std",
   "log/std",
+  "serde",
   "sp-core/std",
   "sp-keystore/std",
   "sp-io/std",
-  "sp-keystore/std",
   "sp-runtime/std",
   "sp-std/std",
 ]