--- conflicted
+++ resolved
@@ -34,31 +34,6 @@
 jsonrpc-core = '15.0.0'
 log = '0.4'
 mashnet-node-runtime = {path = 'runtime'}
-<<<<<<< HEAD
-sc-basic-authorship = '0.8.0-rc5'
-sc-cli = '0.8.0-rc5'
-sc-client-api = '2.0.0-rc5'
-sc-consensus = '0.8.0-rc5'
-sc-consensus-aura = '0.8.0-rc5'
-sc-executor = '0.8.0-rc5'
-sc-finality-grandpa = '0.8.0-rc5'
-sc-network = '0.8.0-rc5'
-sc-rpc = '2.0.0-rc5'
-sc-rpc-api = '0.8.0-rc5'
-sc-service = '0.8.0-rc5'
-sc-transaction-pool = '2.0.0-rc5'
-sp-consensus = '0.8.0-rc5'
-sp-consensus-aura = '0.8.0-rc5'
-sp-core = '2.0.0-rc5'
-sp-finality-grandpa = '2.0.0-rc5'
-sp-inherents = '2.0.0-rc5'
-sp-runtime = '2.0.0-rc5'
-structopt = '0.3.8'
-
-[patch.crates-io]
-pallet-session = {path = "./pallets/pallet-session-2.0.0-rc5"}
-pallet-aura = {path = "./pallets/pallet-aura-2.0.0-rc5"}
-=======
 sc-basic-authorship = '0.8.0'
 sc-cli = '0.8.0'
 sc-client-api = '2.0.0'
@@ -83,4 +58,7 @@
 sp-transaction-pool = '2.0.0'
 structopt = '0.3.8'
 pallet-transaction-payment-rpc = '2.0.0'
->>>>>>> 5210b887
+
+[patch.crates-io]
+pallet-session = {path = "./pallets/pallet-session-2.0.0-rc5"}
+pallet-aura = {path = "./pallets/pallet-aura-2.0.0-rc5"}