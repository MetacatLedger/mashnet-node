--- conflicted
+++ resolved
@@ -10,82 +10,16 @@
 targets = ["x86_64-unknown-linux-gnu"]
 
 [build-dependencies]
-substrate-wasm-builder-runner =  {version = "3.0.0"}
+substrate-wasm-builder-runner = {version = "3.0.0"}
 
 [dev-dependencies]
 ctype = {features = ["mock"], path = "../ctype", version = "0.24.0"}
 did = {features = ["mock"], path = "../did", version = "0.24.0"}
 kilt-primitives = {default-features = false, path = "../../primitives"}
 serde = {version = "1.0.101"}
-<<<<<<< HEAD
-sp-core = {git = "https://github.com/paritytech/substrate", default-features = false, branch = "master", version = "3.0.0"}
-sp-keystore = {git = "https://github.com/paritytech/substrate", default-features = false, branch = "master", version = "0.9.0"}
-=======
-sp-core = {branch = "rococo-v1",  default-features = false, git = "https://github.com/paritytech/substrate", version = "3.0.0"}
->>>>>>> 4aec9ff1
+sp-core = {branch = "master", default-features = false, git = "https://github.com/paritytech/substrate", version = "3.0.0"}
 
 [dependencies]
-<<<<<<< HEAD
-ctype = {version = "0.24.0", default-features = false, path = "../ctype"}
-
-[dependencies.bitflags]
-default-features = false
-version = "1.2.1"
-
-[dependencies.codec]
-default-features = false
-features = ["derive"]
-package = "parity-scale-codec"
-version = "2.0.0"
-
-[dependencies.frame-support]
-branch = "master"
-default-features = false
-git = "https://github.com/paritytech/substrate"
-version = "3.0.0"
-
-[dependencies.frame-system]
-branch = "master"
-default-features = false
-git = "https://github.com/paritytech/substrate"
-version = "3.0.0"
-
-[dependencies.sp-runtime]
-branch = "master"
-default-features = false
-git = "https://github.com/paritytech/substrate"
-version = "3.0.0"
-
-[dependencies.sp-std]
-branch = "master"
-default-features = false
-git = "https://github.com/paritytech/substrate"
-version = "3.0.0"
-
-[dependencies.sp-io]
-branch = "master"
-default-features = false
-git = "https://github.com/paritytech/substrate"
-version = "3.0.0"
-
-[dependencies.frame-benchmarking]
-branch = "master"
-default-features = false
-git = "https://github.com/paritytech/substrate"
-optional = true
-version = "3.0.0"
-
-[dependencies.sp-core]
-branch = "master"
-default-features = false
-git = "https://github.com/paritytech/substrate"
-optional = true
-version = "3.0.0"
-
-[dependencies.log]
-version = "0.4.14"
-default-features = false
-=======
 # Internal dependencies
 ctype = {default-features = false, path = "../ctype", version = "0.24.0"}
 did = {default-features = false, path = "../did", version = "0.24.0"}
@@ -94,15 +28,14 @@
 #External dependencies
 bitflags = {default-features = false, version = "1.2.1"}
 codec = {default-features = false, features = ["derive"], package = "parity-scale-codec", version = "2.0.0"}
-frame-support = {branch = "rococo-v1", default-features = false, git = "https://github.com/paritytech/substrate"}
-frame-system = {branch = "rococo-v1", default-features = false, git = "https://github.com/paritytech/substrate"}
+frame-support = {branch = "master", default-features = false, git = "https://github.com/paritytech/substrate"}
+frame-system = {branch = "master", default-features = false, git = "https://github.com/paritytech/substrate"}
 log = {default-features = false, version = "0.4.14"}
 serde = {optional = true, version = "1.0.101"}
-sp-core = {branch = "rococo-v1", default-features = false, git = "https://github.com/paritytech/substrate", optional = true}
-sp-io = {branch = "rococo-v1", default-features = false, git = "https://github.com/paritytech/substrate", optional = true}
-sp-runtime = {branch = "rococo-v1", default-features = false, git = "https://github.com/paritytech/substrate"}
-sp-std = {branch = "rococo-v1", default-features = false, git = "https://github.com/paritytech/substrate"}
->>>>>>> 4aec9ff1
+sp-core = {branch = "master", default-features = false, git = "https://github.com/paritytech/substrate", optional = true}
+sp-io = {branch = "master", default-features = false, git = "https://github.com/paritytech/substrate", optional = true}
+sp-runtime = {branch = "master", default-features = false, git = "https://github.com/paritytech/substrate"}
+sp-std = {branch = "master", default-features = false, git = "https://github.com/paritytech/substrate"}
 
 [features]
 default = ["std"]
@@ -122,9 +55,4 @@
   "sp-io/std",
   "sp-runtime/std",
   "sp-std/std",
-<<<<<<< HEAD
-  "ctype/std",
-  "sp-core/std",
-=======
->>>>>>> 4aec9ff1
 ]