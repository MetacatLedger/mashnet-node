// KILT Blockchain – https://botlabs.org
// Copyright (C) 2019-2021 BOTLabs GmbH

// The KILT Blockchain is free software: you can redistribute it and/or modify
// it under the terms of the GNU General Public License as published by
// the Free Software Foundation, either version 3 of the License, or
// (at your option) any later version.

// The KILT Blockchain is distributed in the hope that it will be useful,
// but WITHOUT ANY WARRANTY; without even the implied warranty of
// MERCHANTABILITY or FITNESS FOR A PARTICULAR PURPOSE.  See the
// GNU General Public License for more details.

// You should have received a copy of the GNU General Public License
// along with this program.  If not, see <https://www.gnu.org/licenses/>.

// If you feel like getting in touch with us, you can do so at info@botlabs.org

//! The KILT runtime. This can be compiled with `#[no_std]`, ready for Wasm.
#![cfg_attr(not(feature = "std"), no_std)]
// `construct_runtime!` does a lot of recursion and requires us to increase the limit to 256.
#![recursion_limit = "256"]
// The `from_over_into` warning originates from `construct_runtime` macro.
#![allow(clippy::from_over_into)]

// Make the WASM binary available.
#[cfg(feature = "std")]
include!(concat!(env!("OUT_DIR"), "/wasm_binary.rs"));

use frame_support::{traits::LockIdentifier, PalletId};
use frame_system::{
	limits::{BlockLength, BlockWeights},
	EnsureOneOf, EnsureRoot,
};
use kilt_primitives::{
	constants::{DAYS, DOLLARS, HOURS, MILLICENTS, MIN_VESTED_TRANSFER_AMOUNT, SLOT_DURATION},
<<<<<<< HEAD
	AccountId, Balance, BlockNumber, Hash, Header, Index, Signature,
=======
	AccountId, Balance, BlockNumber, DidIdentifier, Hash, Index, Signature,
>>>>>>> 4aec9ff1
};
pub use parachain_staking::{InflationInfo, RewardRate, StakingInfo};
use sp_api::impl_runtime_apis;
use sp_core::{
	u32_trait::{_1, _2, _3, _5},
	OpaqueMetadata,
};
use sp_runtime::{
	create_runtime_str, generic, impl_opaque_keys,
	traits::{AccountIdLookup, BlakeTwo256, Block as BlockT, ConvertInto},
	transaction_validity::{TransactionSource, TransactionValidity},
	ApplyExtrinsicResult,
};
use sp_std::prelude::*;
use sp_version::RuntimeVersion;
use static_assertions::const_assert;

#[cfg(feature = "std")]
use sp_version::NativeVersion;

// A few exports that help ease life for downstream crates.
pub use frame_support::{
	construct_runtime, parameter_types,
	traits::{Get, Randomness},
	weights::{
		constants::{BlockExecutionWeight, ExtrinsicBaseWeight, RocksDbWeight, WEIGHT_PER_SECOND},
		DispatchClass, IdentityFee, Weight,
	},
	StorageValue,
};

pub use pallet_balances::Call as BalancesCall;
pub use pallet_timestamp::Call as TimestampCall;
pub use sp_consensus_aura::sr25519::AuthorityId as AuraId;
#[cfg(any(feature = "std", test))]
pub use sp_runtime::BuildStorage;
pub use sp_runtime::{Perbill, Permill};

pub use attestation;
pub use ctype;
pub use delegation;
pub use did;

pub type SessionHandlers = ();

impl_opaque_keys! {
	pub struct SessionKeys {
		pub aura: Aura,
	}
}

/// This runtime version.
#[sp_version::runtime_version]
pub const VERSION: RuntimeVersion = RuntimeVersion {
	spec_name: create_runtime_str!("mashnet-node"),
	impl_name: create_runtime_str!("mashnet-node"),
	authoring_version: 4,
	spec_version: 9,
	impl_version: 0,
	apis: RUNTIME_API_VERSIONS,
	transaction_version: 2,
};

/// The version information used to identify this runtime when compiled
/// natively.
#[cfg(feature = "std")]
pub fn native_version() -> NativeVersion {
	NativeVersion {
		runtime_version: VERSION,
		can_author_with: Default::default(),
	}
}

/// We assume that ~10% of the block weight is consumed by `on_initalize`
/// handlers. This is used to limit the maximal weight of a single extrinsic.
const AVERAGE_ON_INITIALIZE_RATIO: Perbill = Perbill::from_percent(10);
/// We allow `Normal` extrinsics to fill up the block up to 75%, the rest can be
/// used by  Operational  extrinsics.
const NORMAL_DISPATCH_RATIO: Perbill = Perbill::from_percent(75);
/// We allow for 2 seconds of compute with a 6 second average block time.
const MAXIMUM_BLOCK_WEIGHT: Weight = 2 * WEIGHT_PER_SECOND;

// Pallet accounts of runtime
parameter_types! {
	pub const TreasuryPalletId: PalletId = PalletId(*b"kilt/tsy");
	pub const ElectionsPalletId: LockIdentifier = *b"kilt/elc";
}

parameter_types! {
	pub const BlockHashCount: BlockNumber = 250;
	pub const Version: RuntimeVersion = VERSION;
	pub RuntimeBlockLength: BlockLength =
		BlockLength::max_with_normal_ratio(5 * 1024 * 1024, NORMAL_DISPATCH_RATIO);
	pub RuntimeBlockWeights: BlockWeights = BlockWeights::builder()
		.base_block(BlockExecutionWeight::get())
		.for_class(DispatchClass::all(), |weights| {
			weights.base_extrinsic = ExtrinsicBaseWeight::get();
		})
		.for_class(DispatchClass::Normal, |weights| {
			weights.max_total = Some(NORMAL_DISPATCH_RATIO * MAXIMUM_BLOCK_WEIGHT);
		})
		.for_class(DispatchClass::Operational, |weights| {
			weights.max_total = Some(MAXIMUM_BLOCK_WEIGHT);
			// Operational transactions have some extra reserved space, so that they
			// are included even if block reached `MAXIMUM_BLOCK_WEIGHT`.
			weights.reserved = Some(
				MAXIMUM_BLOCK_WEIGHT - NORMAL_DISPATCH_RATIO * MAXIMUM_BLOCK_WEIGHT
			);
		})
		.avg_block_initialization(AVERAGE_ON_INITIALIZE_RATIO)
		.build_or_panic();
	pub const SS58Prefix: u8 = 38;
}

impl frame_system::Config for Runtime {
	/// The identifier used to distinguish between accounts.
	type AccountId = AccountId;
	/// The aggregated dispatch type that is available for extrinsics.
	type Call = Call;
	/// The lookup mechanism to get account ID from whatever is passed in
	/// dispatchers.
	type Lookup = AccountIdLookup<AccountId, ()>;
	/// The index type for storing how many extrinsics an account has signed.
	type Index = Index;
	/// The index type for blocks.
	type BlockNumber = BlockNumber;
	/// The type for hashing blocks and tries.
	type Hash = Hash;
	/// The hashing algorithm used.
	type Hashing = BlakeTwo256;
	/// The header type.
	type Header = generic::Header<BlockNumber, BlakeTwo256>;
	/// The ubiquitous event type.
	type Event = Event;
	/// The ubiquitous origin type.
	type Origin = Origin;
	/// Maximum number of block number to block hash mappings to keep (oldest
	/// pruned first).
	type BlockHashCount = BlockHashCount;
	/// Runtime version.
	type Version = Version;
	/// Converts a module to an index of this module in the runtime.
	type PalletInfo = PalletInfo;
	type AccountData = pallet_balances::AccountData<Balance>;
	type OnNewAccount = ();
	type OnKilledAccount = ();
	type DbWeight = ();
	type BaseCallFilter = ();
	type SystemWeightInfo = ();
	type BlockWeights = RuntimeBlockWeights;
	type BlockLength = RuntimeBlockLength;
	type SS58Prefix = SS58Prefix;
	/// The set code logic, just the default since we're not a parachain.
	type OnSetCode = cumulus_pallet_parachain_system::ParachainSetCode<Runtime>;
}

parameter_types! {
	pub const MinimumPeriod: u64 = SLOT_DURATION / 2;
}

impl pallet_timestamp::Config for Runtime {
	/// A timestamp: milliseconds since the unix epoch.
	type Moment = u64;
	type OnTimestampSet = ();
	type MinimumPeriod = MinimumPeriod;
	type WeightInfo = ();
}

parameter_types! {
	pub const ExistentialDeposit: u128 = 500;
	pub const TransferFee: u128 = 0;
	pub const CreationFee: u128 = 0;
	pub const TransactionByteFee: u128 = 1;
	pub const MaxLocks: u32 = 50;
}

impl pallet_indices::Config for Runtime {
	type AccountIndex = Index;
	type Currency = pallet_balances::Pallet<Runtime>;
	type Deposit = ExistentialDeposit;
	type Event = Event;
	type WeightInfo = ();
}

impl pallet_balances::Config for Runtime {
	/// The type for recording an account's balance.
	type Balance = Balance;
	/// The ubiquitous event type.
	type Event = Event;
	type DustRemoval = ();
	type ExistentialDeposit = ExistentialDeposit;
	type AccountStore = System;
	type WeightInfo = ();
	type MaxLocks = MaxLocks;
}

impl pallet_transaction_payment::Config for Runtime {
	type OnChargeTransaction = pallet_transaction_payment::CurrencyAdapter<Balances, ()>;
	type TransactionByteFee = TransactionByteFee;
	type WeightToFee = IdentityFee<Balance>;
	type FeeMultiplierUpdate = ();
}

impl pallet_sudo::Config for Runtime {
	type Call = Call;
	type Event = Event;
}

parameter_types! {
	pub const SelfParaId: u32 = 12623;
	pub const ReservedXcmpWeight: Weight = MAXIMUM_BLOCK_WEIGHT / 4;
	pub const ReservedDmpWeight: Weight = MAXIMUM_BLOCK_WEIGHT / 4;
}

impl cumulus_pallet_parachain_system::Config for Runtime {
	type Event = Event;
	type OnValidationData = ();
	type SelfParaId = parachain_info::Pallet<Runtime>;
	type OutboundXcmpMessageSource = ();
	type DmpMessageHandler = ();
	type ReservedDmpWeight = ReservedDmpWeight;
	type XcmpMessageHandler = ();
	type ReservedXcmpWeight = ReservedXcmpWeight;
}

impl parachain_info::Config for Runtime {}

impl cumulus_pallet_aura_ext::Config for Runtime {}

parameter_types! {
	pub const MinVestedTransfer: Balance = MIN_VESTED_TRANSFER_AMOUNT;
}

impl pallet_vesting::Config for Runtime {
	type Event = Event;
	type Currency = Balances;
	type BlockNumberToBalance = ConvertInto;
	// disable vested transfers by setting min amount to max balance
	type MinVestedTransfer = MinVestedTransfer;
	type WeightInfo = pallet_vesting::weights::SubstrateWeight<Runtime>;
}

parameter_types! {
	pub const MaxClaims: u32 = 300;
	pub const UsableBalance: Balance = DOLLARS;
}

impl kilt_launch::Config for Runtime {
	type Event = Event;
	type MaxClaims = MaxClaims;
	type UsableBalance = UsableBalance;
	type WeightInfo = kilt_launch::default_weights::SubstrateWeight<Runtime>;
}

parameter_types! {
	pub MaximumSchedulerWeight: Weight = Perbill::from_percent(80) * RuntimeBlockWeights::get().max_block;
	pub const MaxScheduledPerBlock: u32 = 50;
}

impl pallet_scheduler::Config for Runtime {
	type Event = Event;
	type Origin = Origin;
	type PalletsOrigin = OriginCaller;
	type Call = Call;
	type MaximumWeight = MaximumSchedulerWeight;
	type ScheduleOrigin = EnsureRoot<AccountId>;
	type MaxScheduledPerBlock = MaxScheduledPerBlock;
	type WeightInfo = ();
}

parameter_types! {
	pub const LaunchPeriod: BlockNumber = 7 * DAYS;
	pub const VotingPeriod: BlockNumber = 7 * DAYS;
	pub const FastTrackVotingPeriod: BlockNumber =  3 * HOURS;
	pub const MinimumDeposit: Balance = 2 * DOLLARS;
	pub const EnactmentPeriod: BlockNumber = 8 * DAYS;
	pub const CooloffPeriod: BlockNumber = 7 * DAYS;
	// One cent: $10,000 / MB
	pub const PreimageByteDeposit: Balance = 10 * MILLICENTS;
	pub const InstantAllowed: bool = true;
	pub const MaxVotes: u32 = 100;
	pub const MaxProposals: u32 = 100;
}

impl pallet_democracy::Config for Runtime {
	type Proposal = Call;
	type Event = Event;
	type Currency = Balances;
	type EnactmentPeriod = EnactmentPeriod;
	type LaunchPeriod = LaunchPeriod;
	type VotingPeriod = VotingPeriod;
	type MinimumDeposit = MinimumDeposit;
	/// A straight majority of the council can decide what their next motion is.
	type ExternalOrigin = pallet_collective::EnsureProportionAtLeast<_1, _2, AccountId, CouncilCollective>;
	/// A majority can have the next scheduled referendum be a straight
	/// majority-carries vote.
	type ExternalMajorityOrigin = pallet_collective::EnsureProportionAtLeast<_1, _2, AccountId, CouncilCollective>;
	/// A unanimous council can have the next scheduled referendum be a straight
	/// default-carries (NTB) vote.
	type ExternalDefaultOrigin = pallet_collective::EnsureProportionAtLeast<_1, _1, AccountId, CouncilCollective>;
	/// Two thirds of the technical committee can have an
	/// ExternalMajority/ExternalDefault vote be tabled immediately and with a
	/// shorter voting/enactment period.
	type FastTrackOrigin = pallet_collective::EnsureProportionAtLeast<_2, _3, AccountId, TechnicalCollective>;
	type InstantOrigin = pallet_collective::EnsureProportionAtLeast<_1, _1, AccountId, TechnicalCollective>;
	type InstantAllowed = InstantAllowed;
	type FastTrackVotingPeriod = FastTrackVotingPeriod;
	// To cancel a proposal which has been passed, 2/3 of the council must agree to
	// it.
	type CancellationOrigin = EnsureOneOf<
		AccountId,
		EnsureRoot<AccountId>,
		pallet_collective::EnsureProportionAtLeast<_2, _3, AccountId, CouncilCollective>,
	>;
	// To cancel a proposal before it has been passed, the technical committee must
	// be unanimous or Root must agree.
	type CancelProposalOrigin = EnsureOneOf<
		AccountId,
		EnsureRoot<AccountId>,
		pallet_collective::EnsureProportionAtLeast<_1, _1, AccountId, TechnicalCollective>,
	>;
	type BlacklistOrigin = EnsureRoot<AccountId>;
	// Any single technical committee member may veto a coming council proposal,
	// however they can only do it once and it lasts only for the cooloff period.
	type VetoOrigin = pallet_collective::EnsureMember<AccountId, TechnicalCollective>;
	type CooloffPeriod = CooloffPeriod;
	type PreimageByteDeposit = PreimageByteDeposit;
	type Slash = Treasury;
	type Scheduler = Scheduler;
	type PalletsOrigin = OriginCaller;
	type MaxVotes = MaxVotes;
	type OperationalPreimageOrigin = pallet_collective::EnsureMember<AccountId, CouncilCollective>;
	type MaxProposals = MaxProposals;

	type WeightInfo = ();
}

parameter_types! {
	pub const ProposalBond: Permill = Permill::from_percent(5);
	pub const ProposalBondMinimum: Balance = 20 * DOLLARS; // TODO: how much?
	pub const SpendPeriod: BlockNumber = 6 * DAYS;
<<<<<<< HEAD
	pub const Burn: Permill = Permill::from_perthousand(2);
	pub const MaxApprovals: u32 = 100;
=======
	pub const Burn: Permill = Permill::zero();
>>>>>>> 4aec9ff1
}

type ApproveOrigin = EnsureOneOf<
	AccountId,
	EnsureRoot<AccountId>,
	pallet_collective::EnsureProportionAtLeast<_3, _5, AccountId, CouncilCollective>,
>;

type MoreThanHalfCouncil = EnsureOneOf<
	AccountId,
	EnsureRoot<AccountId>,
	pallet_collective::EnsureProportionMoreThan<_1, _2, AccountId, CouncilCollective>,
>;

impl pallet_treasury::Config for Runtime {
	type PalletId = TreasuryPalletId;
	type Currency = Balances;
	type ApproveOrigin = ApproveOrigin;
	type RejectOrigin = MoreThanHalfCouncil;
	type Event = Event;
	type OnSlash = Treasury;
	type ProposalBond = ProposalBond;
	type ProposalBondMinimum = ProposalBondMinimum;
	type SpendPeriod = SpendPeriod;
	type Burn = Burn;
	type BurnDestination = ();
	type SpendFunds = ();
	type WeightInfo = ();
	type MaxApprovals = MaxApprovals;
}

parameter_types! {
	pub const CandidateDeposit: Balance = 10 * DOLLARS;
	pub const WrongSideDeduction: Balance = 2 * DOLLARS;
	pub const MaxStrikes: u32 = 10;
	pub const RotationPeriod: BlockNumber = 80 * HOURS;
	pub const PeriodSpend: Balance = 500 * DOLLARS;
	pub const MaxLockDuration: BlockNumber = 36 * 30 * DAYS;
	pub const ChallengePeriod: BlockNumber = 7 * DAYS;
	pub const MaxCandidateIntake: u32 = 1;
}

pub const fn deposit(items: u32, bytes: u32) -> Balance {
	items as Balance * 20 * DOLLARS + (bytes as Balance) * 100 * MILLICENTS
}

parameter_types! {
	pub const CandidacyBond: Balance = 2 * DOLLARS;
	// 1 storage item created, key size is 32 bytes, value size is 16+16.
	pub const VotingBondBase: Balance = deposit(1, 64);
	// additional data per vote is 32 bytes (account id).
	pub const VotingBondFactor: Balance = deposit(0, 32);
	/// Daily council elections
	pub const TermDuration: BlockNumber = 24 * HOURS;
	pub const DesiredMembers: u32 = 19;
	pub const DesiredRunnersUp: u32 = 19;
}

// Make sure that there are no more than MaxMembers members elected via
// phragmen.
const_assert!(DesiredMembers::get() <= CouncilMaxMembers::get());

impl pallet_elections_phragmen::Config for Runtime {
	type PalletId = ElectionsPalletId;
	type Event = Event;
	type Currency = Balances;
	type ChangeMembers = Council;
	type InitializeMembers = Council;
	type CurrencyToVote = frame_support::traits::U128CurrencyToVote;
	type CandidacyBond = CandidacyBond;
	type VotingBondBase = VotingBondBase;
	type VotingBondFactor = VotingBondFactor;
	type LoserCandidate = Treasury;
	type KickedMember = Treasury;
	type DesiredMembers = DesiredMembers;
	type DesiredRunnersUp = DesiredRunnersUp;
	type TermDuration = TermDuration;
	type WeightInfo = ();
}

parameter_types! {
	pub const CouncilMotionDuration: BlockNumber = 3 * DAYS;
	pub const CouncilMaxProposals: u32 = 100;
	pub const CouncilMaxMembers: u32 = 100;
}

type CouncilCollective = pallet_collective::Instance1;
impl pallet_collective::Config<CouncilCollective> for Runtime {
	type Origin = Origin;
	type Proposal = Call;
	type Event = Event;
	type MotionDuration = CouncilMotionDuration;
	type MaxProposals = CouncilMaxProposals;
	type MaxMembers = CouncilMaxMembers;
	type DefaultVote = pallet_collective::PrimeDefaultVote;
	type WeightInfo = ();
}

parameter_types! {
	pub const TechnicalMotionDuration: BlockNumber = 3 * DAYS;
	pub const TechnicalMaxProposals: u32 = 100;
	pub const TechnicalMaxMembers: u32 = 100;
}

type TechnicalCollective = pallet_collective::Instance2;
impl pallet_collective::Config<TechnicalCollective> for Runtime {
	type Origin = Origin;
	type Proposal = Call;
	type Event = Event;
	type MotionDuration = TechnicalMotionDuration;
	type MaxProposals = TechnicalMaxProposals;
	type MaxMembers = TechnicalMaxMembers;
	type DefaultVote = pallet_collective::PrimeDefaultVote;
	type WeightInfo = ();
}

impl pallet_membership::Config for Runtime {
	type Event = Event;
	type AddOrigin = MoreThanHalfCouncil;
	type RemoveOrigin = MoreThanHalfCouncil;
	type SwapOrigin = MoreThanHalfCouncil;
	type ResetOrigin = MoreThanHalfCouncil;
	type PrimeOrigin = MoreThanHalfCouncil;
	type MembershipInitialized = TechnicalCommittee;
	type MembershipChanged = TechnicalCommittee;
	type MaxMembers = TechnicalMaxMembers;
	type WeightInfo = ();
}

impl attestation::Config for Runtime {
	type EnsureOrigin = did::EnsureDidOrigin<DidIdentifier>;
	type Event = Event;
}

impl ctype::Config for Runtime {
	type CtypeCreatorId = DidIdentifier;
	type EnsureOrigin = did::EnsureDidOrigin<Self::CtypeCreatorId>;
	type Event = Event;
}

impl delegation::Config for Runtime {
	type DelegationNodeId = Hash;
	type Event = Event;
	type EnsureOrigin = did::EnsureDidOrigin<DidIdentifier>;
}

impl did::Config for Runtime {
	type DidIdentifier = AccountId;
	type Event = Event;
	type Call = Call;
	type Origin = Origin;
}

parameter_types! {
	/// Minimum round length is 1 hour (600 * 6 second block times)
	pub const MinBlocksPerRound: u32 = 600;
	/// Default BlocksPerRound is every 12 hours (7200 * 6 second block times)
	pub const DefaultBlocksPerRound: u32 = 7200;
	/// Reward payments and collator exit requests are delayed by 7 days (7200 * 2 * 7 * block_time)
	pub const BondDuration: u32 = 14;
	/// Minimum 16 collators selected per round, default at genesis and minimum forever after
	pub const MinSelectedCandidates: u32 = 16;
	/// Maximum 1 delegators per collator at launch, will be increased later
	pub const MaxDelegatorsPerCollator: u32 = 1;
	/// Maximum 25 collators per delegator
	pub const MaxCollatorsPerDelegator: u32 = 25;
	/// Minimum stake required to be reserved to be a collator is 10_000
	pub const MinCollatorStk: u128 = 10_000 * DOLLARS;
	/// Max stake possible to be reserved to be collator candidate is 100_0000
	pub const MaxCollatorCandidateStk: u128 = 200_000 * DOLLARS;
	/// Minimum stake required to be reserved to be a delegator is 1000
	pub const MinDelegatorStk: u128 = 1000 * DOLLARS;
}

impl parachain_staking::Config for Runtime {
	type Event = Event;
	type Currency = Balances;
	type CurrencyBalance = Balance;
	type MinBlocksPerRound = MinBlocksPerRound;
	type DefaultBlocksPerRound = DefaultBlocksPerRound;
	type BondDuration = BondDuration;
	type MinSelectedCandidates = MinSelectedCandidates;
	type MaxDelegatorsPerCollator = MaxDelegatorsPerCollator;
	type MaxCollatorsPerDelegator = MaxCollatorsPerDelegator;
	type MinCollatorStk = MinCollatorStk;
	type MinCollatorCandidateStk = MinCollatorStk;
	type MaxCollatorCandidateStk = MaxCollatorCandidateStk;
	type MinDelegation = MinDelegatorStk;
	type MinDelegatorStk = MinDelegatorStk;
}

impl pallet_aura::Config for Runtime {
	type AuthorityId = AuraId;
}

construct_runtime! {
	pub enum Runtime where
		Block = Block,
		NodeBlock = kilt_primitives::Block,
		UncheckedExtrinsic = UncheckedExtrinsic,
	{
		System: frame_system::{Pallet, Call, Config, Storage, Event<T>} = 0,
		RandomnessCollectiveFlip: pallet_randomness_collective_flip::{Pallet, Call, Storage} = 1,

		Timestamp: pallet_timestamp::{Pallet, Call, Storage, Inherent} = 2,
		// Aura: aura::{Pallet, Config<T>, Storage} = 3,
		// Grandpa: grandpa::{Pallet, Call, Storage, Config, Event} = 4,
		Indices: pallet_indices::{Pallet, Call, Storage, Event<T>} = 5,
		Balances: pallet_balances::{Pallet, Call, Storage, Config<T>, Event<T>} = 6,
		TransactionPayment: pallet_transaction_payment::{Pallet, Storage} = 7,
		Sudo: pallet_sudo::{Pallet, Call, Config<T>, Storage, Event<T>} = 8,

		Ctype: ctype::{Pallet, Call, Storage, Event<T>} = 9,
		Attestation: attestation::{Pallet, Call, Storage, Event<T>} = 10,
		Delegation: delegation::{Pallet, Call, Storage, Event<T>} = 11,
		Did: did::{Pallet, Call, Storage, Event<T>, Origin<T>} = 12,

		// Session: session::{Pallet, Call, Storage, Event, Config<T>} = 15,
		// Authorship: authorship::{Pallet, Call, Storage} = 16,

		ParachainSystem: cumulus_pallet_parachain_system::{Pallet, Call, Storage, Inherent, Event<T>} = 18,
		ParachainInfo: parachain_info::{Pallet, Storage, Config} = 19,
		// XcmHandler: cumulus_pallet_xcmp_queue::{Pallet, Call, Event<T>, Origin} = 20,
		// Tokens: orml_tokens::{Pallet, Call, Storage, Event<T>} = 21,
		// Currencies: orml_currencies::{Pallet, Call, Storage, Event<T>} = 22,
		// XTokens: orml_xtokens::{Pallet, Call, Storage, Event<T>} = 23,
		// UnknownTokens: orml_unknown_tokens::{Pallet, Storage, Event} = 24,

		// Governance stuff; uncallable initially.
		Democracy: pallet_democracy::{Pallet, Call, Storage, Config, Event<T>} = 25,
		Council: pallet_collective::<Instance1>::{Pallet, Call, Storage, Origin<T>, Event<T>, Config<T>} = 26,
		TechnicalCommittee: pallet_collective::<Instance2>::{Pallet, Call, Storage, Origin<T>, Event<T>, Config<T>} = 27,
		ElectionsPhragmen: pallet_elections_phragmen::{Pallet, Call, Storage, Event<T>, Config<T>} = 28,
		TechnicalMembership: pallet_membership::{Pallet, Call, Storage, Event<T>, Config<T>} = 29,
		Treasury: pallet_treasury::{Pallet, Call, Storage, Config, Event<T>} = 30,

		// System scheduler.
		Scheduler: pallet_scheduler::{Pallet, Call, Storage, Event<T>} = 32,

		// TODO: Add meaningful index
		ParachainStaking: parachain_staking::{Pallet, Call, Storage, Event<T>, Config<T>} = 99,
		Aura: pallet_aura::{Pallet, Config<T>} = 100,
		AuraExt: cumulus_pallet_aura_ext::{Pallet, Config} = 101,
		// Vesting. Usable initially, but removed once all vesting is finished.
		Vesting: pallet_vesting::{Pallet, Call, Storage, Event<T>, Config<T>} = 33,
		KiltLaunch: kilt_launch::{Pallet, Call, Storage, Event<T>, Config<T>} = 34,
	}
}
<<<<<<< HEAD
=======

impl did::DeriveDidCallAuthorizationVerificationKeyRelationship for Call {
	fn derive_verification_key_relationship(&self) -> Option<did::DidVerificationKeyRelationship> {
		match self {
			Call::Attestation(_) => Some(did::DidVerificationKeyRelationship::AssertionMethod),
			Call::Ctype(_) => Some(did::DidVerificationKeyRelationship::AssertionMethod),
			Call::Delegation(_) => Some(did::DidVerificationKeyRelationship::CapabilityDelegation),
			_ => None,
		}
	}
}

>>>>>>> 4aec9ff1
/// The address format for describing accounts.
pub type Address = sp_runtime::MultiAddress<AccountId, ()>;
/// Block header type as expected by this runtime.
/// Block type as expected by this runtime.
pub type Block = generic::Block<Header, UncheckedExtrinsic>;
/// A Block signed with a Justification
pub type SignedBlock = generic::SignedBlock<Block>;
/// BlockId type as expected by this runtime.
pub type BlockId = generic::BlockId<Block>;
/// The SignedExtension to the basic transaction logic.
pub type SignedExtra = (
	frame_system::CheckSpecVersion<Runtime>,
	frame_system::CheckGenesis<Runtime>,
	frame_system::CheckEra<Runtime>,
	frame_system::CheckNonce<Runtime>,
	frame_system::CheckWeight<Runtime>,
	pallet_transaction_payment::ChargeTransactionPayment<Runtime>,
);
/// Unchecked extrinsic type as expected by this runtime.
pub type UncheckedExtrinsic = generic::UncheckedExtrinsic<Address, Call, Signature, SignedExtra>;
/// Extrinsic type that has already been checked.
pub type CheckedExtrinsic = generic::CheckedExtrinsic<AccountId, Call, SignedExtra>;
/// Executive: handles dispatch to the various modules.
pub type Executive =
	frame_executive::Executive<Runtime, Block, frame_system::ChainContext<Runtime>, Runtime, AllPallets>;

impl_runtime_apis! {
	impl sp_api::Core<Block> for Runtime {
		fn version() -> RuntimeVersion {
			VERSION
		}

		fn execute_block(block: Block) {
			Executive::execute_block(block);
		}

		fn initialize_block(header: &<Block as BlockT>::Header) {
			Executive::initialize_block(header)
		}
	}

	impl sp_api::Metadata<Block> for Runtime {
		fn metadata() -> OpaqueMetadata {
			Runtime::metadata().into()
		}
	}

	impl frame_system_rpc_runtime_api::AccountNonceApi<Block, AccountId, Index> for Runtime {
		fn account_nonce(account: AccountId) -> Index {
			frame_system::Pallet::<Runtime>::account_nonce(&account)
		}
	}

	impl pallet_transaction_payment_rpc_runtime_api::TransactionPaymentApi<Block, Balance> for Runtime {
		fn query_info(
			uxt: <Block as BlockT>::Extrinsic,
			len: u32,
		) -> pallet_transaction_payment_rpc_runtime_api::RuntimeDispatchInfo<Balance> {
			TransactionPayment::query_info(uxt, len)
		}

		fn query_fee_details(uxt: <Block as BlockT>::Extrinsic, len: u32) -> pallet_transaction_payment::FeeDetails<Balance> {
			TransactionPayment::query_fee_details(uxt, len)
		}
	}

	impl sp_block_builder::BlockBuilder<Block> for Runtime {
		fn apply_extrinsic(
			extrinsic: <Block as BlockT>::Extrinsic,
		) -> ApplyExtrinsicResult {
			Executive::apply_extrinsic(extrinsic)
		}

		fn finalize_block() -> <Block as BlockT>::Header {
			Executive::finalize_block()
		}

		fn inherent_extrinsics(data: sp_inherents::InherentData) -> Vec<<Block as BlockT>::Extrinsic> {
			data.create_extrinsics()
		}

		fn check_inherents(block: Block, data: sp_inherents::InherentData) -> sp_inherents::CheckInherentsResult {
			data.check_extrinsics(&block)
		}
	}

	impl sp_transaction_pool::runtime_api::TaggedTransactionQueue<Block> for Runtime {
		fn validate_transaction(
			source: TransactionSource,
			tx: <Block as BlockT>::Extrinsic,
		) -> TransactionValidity {
			Executive::validate_transaction(source, tx)
		}
	}

	impl sp_offchain::OffchainWorkerApi<Block> for Runtime {
		fn offchain_worker(header: &<Block as BlockT>::Header) {
			Executive::offchain_worker(header)
		}
	}

	impl sp_session::SessionKeys<Block> for Runtime {
		fn decode_session_keys(
			encoded: Vec<u8>,
		) -> Option<Vec<(Vec<u8>, sp_core::crypto::KeyTypeId)>> {
			SessionKeys::decode_into_raw_public_keys(&encoded)
		}

		fn generate_session_keys(seed: Option<Vec<u8>>) -> Vec<u8> {
			SessionKeys::generate(seed)
		}
	}

	impl sp_consensus_aura::AuraApi<Block, AuraId> for Runtime {
		fn slot_duration() -> sp_consensus_aura::SlotDuration {
			sp_consensus_aura::SlotDuration::from_millis(Aura::slot_duration())
		}

		fn authorities() -> Vec<AuraId> {
			Aura::authorities()
		}
	}

	#[cfg(feature = "runtime-benchmarks")]
	impl frame_benchmarking::Benchmark<Block> for Runtime {
		fn dispatch_benchmark(
			config: frame_benchmarking::BenchmarkConfig
		) -> Result<Vec<frame_benchmarking::BenchmarkBatch>, sp_runtime::RuntimeString> {
			use frame_benchmarking::{Benchmarking, BenchmarkBatch, add_benchmark, TrackedStorageKey};

			use frame_system_benchmarking::Pallet as SystemBench;
			impl frame_system_benchmarking::Config for Runtime {}

			let whitelist: Vec<TrackedStorageKey> = vec![
				// Block Number
				hex_literal::hex!("26aa394eea5630e07c48ae0c9558cef702a5c1b19ab7a04f536c519aca4983ac")
					.to_vec().into(),
				// Total Issuance
				hex_literal::hex!("c2261276cc9d1f8598ea4b6a74b15c2f57c875e4cff74148e4628f264b974c80")
					.to_vec().into(),
				// Execution Phase
				hex_literal::hex!("26aa394eea5630e07c48ae0c9558cef7ff553b5a9862a516939d82b3d3d8661a")
					.to_vec().into(),
				// Event Count
				hex_literal::hex!("26aa394eea5630e07c48ae0c9558cef70a98fdbe9ce6c55837576c60c7af3850")
					.to_vec().into(),
				// System Events
				hex_literal::hex!("26aa394eea5630e07c48ae0c9558cef780d41e5e16056765bc8461851072c9d7")
					.to_vec().into(),
				// KiltLaunch transfer account
				hex_literal::hex!("6a3c793cec9dbe330b349dc4eea6801090f5e71f53b1b41ad11afb4a313a282c").to_vec().into(),
			];

			let mut batches = Vec::<BenchmarkBatch>::new();
			let params = (&config, &whitelist);

			add_benchmark!(params, batches, frame_system, SystemBench::<Runtime>);
			add_benchmark!(params, batches, pallet_balances, Balances);
			add_benchmark!(params, batches, pallet_timestamp, Timestamp);
<<<<<<< HEAD
			add_benchmark!(params, batches, attestation, Attestation);
			add_benchmark!(params, batches, ctype, Ctype);
			add_benchmark!(params, batches, delegation, Delegation);
			add_benchmark!(params, batches, parachain_staking, ParachainStaking);
			// add_benchmark!(params, batches, did, Did);
=======
>>>>>>> 4aec9ff1
			add_benchmark!(params, batches, kilt_launch, KiltLaunch);
			add_benchmark!(params, batches, pallet_vesting, Vesting);

			// No benchmarks for these pallets
			// add_benchmark!(params, batches, cumulus_pallet_parachain_system, ParachainSystem);
			// add_benchmark!(params, batches, parachain_info, ParachainInfo);
			// add_benchmark!(params, batches, cumulus_pallet_xcmp_queue, XcmHandler);
			// add_benchmark!(params, batches, orml_tokens, Tokens);
			// add_benchmark!(params, batches, orml_currencies, Currencies);
			// add_benchmark!(params, batches, orml_xtokens, XTokens);
			// add_benchmark!(params, batches, orml_unknown_tokens, UnknownTokens);

			if batches.is_empty() { return Err("Benchmark not found for this pallet.".into()) }
			Ok(batches)
		}
	}
}

cumulus_pallet_parachain_system::register_validate_block!(
	Runtime,
	cumulus_pallet_aura_ext::BlockExecutor::<Runtime, Executive>,
);<|MERGE_RESOLUTION|>--- conflicted
+++ resolved
@@ -34,11 +34,7 @@
 };
 use kilt_primitives::{
 	constants::{DAYS, DOLLARS, HOURS, MILLICENTS, MIN_VESTED_TRANSFER_AMOUNT, SLOT_DURATION},
-<<<<<<< HEAD
-	AccountId, Balance, BlockNumber, Hash, Header, Index, Signature,
-=======
-	AccountId, Balance, BlockNumber, DidIdentifier, Hash, Index, Signature,
->>>>>>> 4aec9ff1
+	AccountId, Balance, BlockNumber, DidIdentifier, Hash, Header, Index, Signature,
 };
 pub use parachain_staking::{InflationInfo, RewardRate, StakingInfo};
 use sp_api::impl_runtime_apis;
@@ -380,12 +376,8 @@
 	pub const ProposalBond: Permill = Permill::from_percent(5);
 	pub const ProposalBondMinimum: Balance = 20 * DOLLARS; // TODO: how much?
 	pub const SpendPeriod: BlockNumber = 6 * DAYS;
-<<<<<<< HEAD
-	pub const Burn: Permill = Permill::from_perthousand(2);
+	pub const Burn: Permill = Permill::zero();
 	pub const MaxApprovals: u32 = 100;
-=======
-	pub const Burn: Permill = Permill::zero();
->>>>>>> 4aec9ff1
 }
 
 type ApproveOrigin = EnsureOneOf<
@@ -634,8 +626,6 @@
 		KiltLaunch: kilt_launch::{Pallet, Call, Storage, Event<T>, Config<T>} = 34,
 	}
 }
-<<<<<<< HEAD
-=======
 
 impl did::DeriveDidCallAuthorizationVerificationKeyRelationship for Call {
 	fn derive_verification_key_relationship(&self) -> Option<did::DidVerificationKeyRelationship> {
@@ -648,7 +638,6 @@
 	}
 }
 
->>>>>>> 4aec9ff1
 /// The address format for describing accounts.
 pub type Address = sp_runtime::MultiAddress<AccountId, ()>;
 /// Block header type as expected by this runtime.
@@ -808,14 +797,6 @@
 			add_benchmark!(params, batches, frame_system, SystemBench::<Runtime>);
 			add_benchmark!(params, batches, pallet_balances, Balances);
 			add_benchmark!(params, batches, pallet_timestamp, Timestamp);
-<<<<<<< HEAD
-			add_benchmark!(params, batches, attestation, Attestation);
-			add_benchmark!(params, batches, ctype, Ctype);
-			add_benchmark!(params, batches, delegation, Delegation);
-			add_benchmark!(params, batches, parachain_staking, ParachainStaking);
-			// add_benchmark!(params, batches, did, Did);
-=======
->>>>>>> 4aec9ff1
 			add_benchmark!(params, batches, kilt_launch, KiltLaunch);
 			add_benchmark!(params, batches, pallet_vesting, Vesting);
 
