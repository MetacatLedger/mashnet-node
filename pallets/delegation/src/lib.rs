// KILT Blockchain – https://botlabs.org
// Copyright (C) 2019-2021 BOTLabs GmbH

// The KILT Blockchain is free software: you can redistribute it and/or modify
// it under the terms of the GNU General Public License as published by
// the Free Software Foundation, either version 3 of the License, or
// (at your option) any later version.

// The KILT Blockchain is distributed in the hope that it will be useful,
// but WITHOUT ANY WARRANTY; without even the implied warranty of
// MERCHANTABILITY or FITNESS FOR A PARTICULAR PURPOSE.  See the
// GNU General Public License for more details.

// You should have received a copy of the GNU General Public License
// along with this program.  If not, see <https://www.gnu.org/licenses/>.

// If you feel like getting in touch with us, you can do so at info@botlabs.org

//! Delegation: Handles delegations on chain,
//! creating and revoking root nodes of delegation hierarchies,
//! adding and revoking delegation nodes based on root nodes.
#![cfg_attr(not(feature = "std"), no_std)]
#![allow(clippy::unused_unit)]

#[cfg(any(feature = "runtime-benchmarks", test))]
pub mod benchmarking;

#[cfg(any(feature = "mock", test))]
pub mod mock;

#[cfg(test)]
mod tests;

pub mod delegation_hierarchy;

pub use delegation_hierarchy::*;
pub use pallet::*;

use frame_support::{ensure, pallet_prelude::Weight, traits::Get};
use sp_runtime::{traits::Hash, DispatchError};
use sp_std::vec::Vec;

#[frame_support::pallet]
pub mod pallet {
	use super::*;
	use frame_support::pallet_prelude::*;
	use frame_system::pallet_prelude::*;

	/// Type of a delegation node identifier.
	pub type DelegationNodeIdOf<T> = <T as Config>::DelegationNodeId;

	/// Type of a delegator or a delegate.
	pub type DelegatorIdOf<T> = did::DidIdentifierOf<T>;

	/// The type of a CTYPE hash.
	pub type CtypeHashOf<T> = ctype::CtypeHashOf<T>;

	/// Type of a signature over the delegation details.
	pub type DelegationSignature = did::DidSignature;

	#[pallet::config]
	pub trait Config: frame_system::Config + ctype::Config + did::Config {
		type DelegationNodeId: Parameter + Copy + AsRef<[u8]>;
		type EnsureOrigin: EnsureOrigin<Success = DelegatorIdOf<Self>, <Self as frame_system::Config>::Origin>;
		type Event: From<Event<Self>> + IsType<<Self as frame_system::Config>::Event>;
	}

	#[pallet::pallet]
	#[pallet::generate_store(pub(super) trait Store)]
	pub struct Pallet<T>(_);

	#[pallet::hooks]
	impl<T: Config> Hooks<BlockNumberFor<T>> for Pallet<T> {}

	/// Delegation root nodes stored on chain.
	///
	/// It maps from a root node ID to the full root node.
	#[pallet::storage]
	#[pallet::getter(fn roots)]
	pub type Roots<T> = StorageMap<_, Blake2_128Concat, DelegationNodeIdOf<T>, DelegationRoot<T>>;

	/// Delegation nodes stored on chain.
	///
	/// It maps from a node ID to the full delegation node.
	#[pallet::storage]
	#[pallet::getter(fn delegations)]
	pub type Delegations<T> = StorageMap<_, Blake2_128Concat, DelegationNodeIdOf<T>, DelegationNode<T>>;

	/// Children delegation nodes.
	///
	/// It maps from a delegation node ID, including the root node, to the list
	/// of children nodes, sorted by time of creation.
	#[pallet::storage]
	#[pallet::getter(fn children)]
	pub type Children<T> = StorageMap<_, Blake2_128Concat, DelegationNodeIdOf<T>, Vec<DelegationNodeIdOf<T>>>;

	#[pallet::event]
	#[pallet::generate_deposit(pub(super) fn deposit_event)]
	pub enum Event<T: Config> {
		/// A new root has been created.
		/// \[creator ID, root node ID, CTYPE hash\]
		RootCreated(DelegatorIdOf<T>, DelegationNodeIdOf<T>, CtypeHashOf<T>),
		/// A root has been revoked.
		/// \[revoker ID, root node ID\]
		RootRevoked(DelegatorIdOf<T>, DelegationNodeIdOf<T>),
		/// A new delegation has been created.
		/// \[creator ID, root node ID, delegation node ID, parent node ID,
		/// delegate ID, permissions\]
		DelegationCreated(
			DelegatorIdOf<T>,
			DelegationNodeIdOf<T>,
			DelegationNodeIdOf<T>,
			Option<DelegationNodeIdOf<T>>,
			DelegatorIdOf<T>,
			Permissions,
		),
		/// A delegation has been revoked.
		/// \[revoker ID, delegation node ID\]
		DelegationRevoked(DelegatorIdOf<T>, DelegationNodeIdOf<T>),
	}

	#[pallet::error]
	pub enum Error<T> {
		/// There is already a delegation node with the same ID stored on chain.
		DelegationAlreadyExists,
		/// The delegate's signature for the delegation creation operation is
		/// invalid.
		InvalidDelegateSignature,
		/// No delegation with the given ID stored on chain.
		DelegationNotFound,
		/// No delegate with the given ID stored on chain.
		DelegateNotFound,
		/// There is already a root node with the same ID stored on chain.
		RootAlreadyExists,
		/// No root delegation with the given ID stored on chain.
		RootNotFound,
		/// Max number of nodes checked without verifying the given condition.
		MaxSearchDepthReached,
		/// Max number of nodes checked without verifying the given condition.
		NotOwnerOfParentDelegation,
		/// The delegation creator is not allowed to write the delegation
		/// because he is not the owner of the delegation root node.
		NotOwnerOfRootDelegation,
		/// No parent delegation with the given ID stored on chain.
		ParentDelegationNotFound,
		/// The delegation revoker is not allowed to revoke the delegation.
		UnauthorizedRevocation,
		/// The delegation creator is not allowed to create the delegation.
		UnauthorizedDelegation,
		/// Max number of delegation nodes revocation has been reached for the
		/// operation.
		ExceededRevocationBounds,
		/// An error that is not supposed to take place, yet it happened.
		InternalError,
	}

	#[pallet::call]
	impl<T: Config> Pallet<T> {
		/// Create a new delegation root.
		///
		/// The new root will allow a new trust hierarchy to be created by
		/// adding children delegations to the root.
		///
		/// * origin: the identifier of the delegation creator
		/// * root_id: the ID of the root node. It has to be unique
		/// * ctype_hash: the CTYPE hash that delegates can use for attestations
		#[pallet::weight(0)]
		pub fn create_root(
			origin: OriginFor<T>,
			root_id: DelegationNodeIdOf<T>,
			ctype_hash: CtypeHashOf<T>,
		) -> DispatchResultWithPostInfo {
			let creator = <T as Config>::EnsureOrigin::ensure_origin(origin)?;

			ensure!(!<Roots<T>>::contains_key(&root_id), Error::<T>::RootAlreadyExists);

			ensure!(
				<ctype::Ctypes<T>>::contains_key(&ctype_hash),
				<ctype::Error<T>>::CtypeNotFound
			);

			log::debug!("insert Delegation Root");
			<Roots<T>>::insert(&root_id, DelegationRoot::new(ctype_hash, creator.clone()));

			Self::deposit_event(Event::RootCreated(creator, root_id, ctype_hash));

			Ok(None.into())
		}

		/// Create a new delegation node.
		///
		/// The new delegation node represents a new trust hierarchy that
		/// considers the new node as its root. The owner of this node has full
		/// control over any of its direct and indirect descendants.
		///
		/// * origin: the identifier of the delegation creator
		/// * delegation_id: the ID of the new delegation node. It has to be
		///   unique
		/// * root_id: the ID of the delegation hierarchy root to add this
		///   delegation to
		/// * parent_id: \[OPTIONAL\] The ID of the parent node to verify that
		///   the creator is allowed to create a new delegation. If None, the
		///   verification is performed against the provided root node
		/// * delegate: the identifier of the delegate
		/// * permissions: the permission flags for the operations the delegate
		///   is allowed to perform
		/// * delegate_signature: the delegate's signature over the new
		///   delegation ID, root ID, parent ID, and permission flags
		#[pallet::weight(0)]
		pub fn add_delegation(
			origin: OriginFor<T>,
			delegation_id: DelegationNodeIdOf<T>,
			root_id: DelegationNodeIdOf<T>,
			parent_id: Option<DelegationNodeIdOf<T>>,
			delegate: DelegatorIdOf<T>,
			permissions: Permissions,
			delegate_signature: did::DidSignature,
		) -> DispatchResultWithPostInfo {
			let delegator = <T as Config>::EnsureOrigin::ensure_origin(origin)?;

			// Retrieve delegate details for signature verification
			let delegate_details = <did::Did<T>>::get(&delegate).ok_or(Error::<T>::DelegateNotFound)?;

			// Calculate the hash root
			let hash_root = Self::calculate_hash(&delegation_id, &root_id, &parent_id, &permissions);

			// Verify that the hash root has been signed with the delegate's authentication
			// key
			did::pallet::Pallet::<T>::verify_payload_signature_with_did_key_type(
				hash_root.as_ref(),
				&delegate_signature,
				&delegate_details,
				did::DidVerificationKeyRelationship::Authentication,
			)
			.map_err(|err| match err {
				// Should never happen as a DID has always a valid authentication key and UrlErrors are never thrown
				// here.
				did::DidError::StorageError(_) | did::DidError::UrlError(_) => Error::<T>::DelegateNotFound,
				did::DidError::SignatureError(_) => Error::<T>::InvalidDelegateSignature,
				// Should never happen as we are not checking the delegate's DID tx counter.
				did::DidError::InternalError => Error::<T>::InternalError,
			})?;

			ensure!(
				!<Delegations<T>>::contains_key(&delegation_id),
				Error::<T>::DelegationAlreadyExists
			);

			let root = <Roots<T>>::get(&root_id).ok_or(Error::<T>::RootNotFound)?;

			// Computes the delegation parent. Either the given parent (if allowed) or the
			// root node.
			let parent = if let Some(parent_id) = parent_id {
				let parent_node = <Delegations<T>>::get(&parent_id).ok_or(Error::<T>::ParentDelegationNotFound)?;

				// Check if the parent's delegate is the creator of this delegation node...
				ensure!(parent_node.owner == delegator, Error::<T>::NotOwnerOfParentDelegation);
				// ... and has permission to delegate
				ensure!(
					(parent_node.permissions & Permissions::DELEGATE) == Permissions::DELEGATE,
					Error::<T>::UnauthorizedDelegation
				);

				log::debug!("insert Delegation with parent");
				<Delegations<T>>::insert(
					&delegation_id,
					DelegationNode::<T>::new_node_child(root_id, parent_id, delegate.clone(), permissions),
				);

				// Return parent_id as the result of this if branch
				parent_id
			} else {
				// Check if the creator of this delegation node is the creator of the root node
				// (as no parent is given)
				ensure!(root.owner == delegator, Error::<T>::NotOwnerOfRootDelegation);

				log::debug!("insert Delegation without parent");
				<Delegations<T>>::insert(
					&delegation_id,
					DelegationNode::<T>::new_root_child(root_id, delegate.clone(), permissions),
				);

				// Return node_id as the result of this if branch
				root_id
			};

			// Regardless of the node returned as parent, add the new node as a child of
			// that node
			Self::add_child(delegation_id, parent);

			Self::deposit_event(Event::DelegationCreated(
				delegator,
				delegation_id,
				root_id,
				parent_id,
				delegate,
				permissions,
			));

			Ok(None.into())
		}

		/// Revoke a delegation root.
		///
		/// Revoking a delegation root results in the whole trust hierarchy
		/// being revoked. Nevertheless, revocation starts from the leave nodes
		/// upwards, so if the operation ends prematurely because it runs out of
		/// gas, the delegation state would be consisent as no child would
		/// "survive" its parent. As a consequence, if the root node is revoked,
		/// the whole trust hierarchy is to be considered revoked.
		///
		/// * origin: the identifier of the revoker
		/// * root_id: the ID of the delegation root to revoke
		/// * max_children: the maximum number of nodes descending from the root
		///   to revoke as a consequence of the root revocation
		#[pallet::weight(0)]
		pub fn revoke_root(
			origin: OriginFor<T>,
			root_id: DelegationNodeIdOf<T>,
			max_children: u32,
		) -> DispatchResultWithPostInfo {
			let invoker = <T as Config>::EnsureOrigin::ensure_origin(origin)?;

			let mut root = <Roots<T>>::get(&root_id).ok_or(Error::<T>::RootNotFound)?;

			ensure!(root.owner == invoker, Error::<T>::UnauthorizedRevocation);

			let consumed_weight: Weight = if !root.revoked {
				// Recursively revoke all children
				let (_, post_weight) = Self::revoke_children(&root_id, &invoker, max_children)?;

<<<<<<< HEAD
				// If we didn't return an ExceededRevocationBounds error, we can revoke the root to.
=======
				// If we didn't return an ExceededRevocationBounds error, we can revoke the root
				// too.
>>>>>>> 60baee1f
				root.revoked = true;
				<Roots<T>>::insert(&root_id, root);

				post_weight.saturating_add(T::DbWeight::get().writes(1))
			} else {
				0
			};

			Self::deposit_event(Event::RootRevoked(invoker, root_id));

			Ok(Some(consumed_weight.saturating_add(T::DbWeight::get().reads(1))).into())
		}

		/// Revoke a delegation node and all its children.
		///
		/// Revoking a delegation node results in the trust hierarchy starting
		/// from the given node being revoked. Nevertheless, revocation starts
		/// from the leave nodes upwards, so if the operation ends prematurely
		/// because it runs out of gas, the delegation state would be consisent
		/// as no child would "survive" its parent. As a consequence, if the
		/// given node is revoked, the trust hierarchy with the node as root is
		/// to be considered revoked.
		///
		/// * origin: the identifier of the revoker
		/// * delegation_id: the ID of the delegation root to revoke
		/// * max_parent_checks: in case the revoker is not the owner of the
		///   specified node, the number of parent nodes to check to verify that
		///   the revoker is authorised to perform the revokation. The
		///   evaluation terminates when a valid node is reached, when the whole
		///   hierarchy including the root node has been checked, or when the
		///   max number of parents is reached
		/// * max_revocations: the maximum number of nodes descending from this
		///   one to revoke as a consequence of this node revocation
		#[pallet::weight(0)]
		pub fn revoke_delegation(
			origin: OriginFor<T>,
			delegation_id: DelegationNodeIdOf<T>,
			max_parent_checks: u32,
			max_revocations: u32,
		) -> DispatchResultWithPostInfo {
			let invoker = <T as Config>::EnsureOrigin::ensure_origin(origin)?;

			ensure!(
				<Delegations<T>>::contains_key(&delegation_id),
				Error::<T>::DelegationNotFound
			);

			ensure!(
				Self::is_delegating(&invoker, &delegation_id, max_parent_checks)?,
				Error::<T>::UnauthorizedRevocation
			);

			// Revoke the delegation and recursively all of its children
			Self::revoke(&delegation_id, &invoker, max_revocations)?;

			// Add worst case reads from `is_delegating`
			//TODO: Return proper weight consumption.
			Ok(None.into())
		}
	}
}

impl<T: Config> Pallet<T> {
	// Calculate the hash of all values of a delegation transaction
	fn calculate_hash(
		delegation_id: &DelegationNodeIdOf<T>,
		root_id: &DelegationNodeIdOf<T>,
		parent_id: &Option<DelegationNodeIdOf<T>>,
		permissions: &Permissions,
	) -> T::Hash {
		// Add all values to an u8 vector
		let mut hashed_values: Vec<u8> = delegation_id.as_ref().to_vec();
		hashed_values.extend_from_slice(root_id.as_ref());
		if let Some(parent) = parent_id {
			hashed_values.extend_from_slice(parent.as_ref())
		}
		hashed_values.extend_from_slice(permissions.as_u8().as_ref());
		// Hash the resulting vector
		T::Hashing::hash(&hashed_values)
	}

	/// Check if an identity is the owner of the given delegation node or any
	/// node up the hierarchy, and if the delegation has not been yet revoked.
	///
	/// It checks whether the conditions are required for the given node,
	/// otherwise it goes up up to `max_parent_checks` nodes, including the root
	/// node, to check whether the given identity is a valid delegator of the
	/// given delegation.
	pub fn is_delegating(
		identity: &DelegatorIdOf<T>,
		delegation: &DelegationNodeIdOf<T>,
		max_parent_checks: u32,
	) -> Result<bool, DispatchError> {
		let delegation_node = <Delegations<T>>::get(delegation).ok_or(Error::<T>::DelegationNotFound)?;

		// Check if the given account is the owner of the delegation and that the
		// delegation has not been removed
		if &delegation_node.owner == identity {
			Ok(!delegation_node.revoked)
		} else {
			// Counter is decreased regardless of whether we are checking the parent node
			// next of the root node, as the root node is as a matter of fact the top node's
			// parent.
			let remaining_lookups = max_parent_checks
				.checked_sub(1)
				.ok_or(Error::<T>::MaxSearchDepthReached)?;

			if let Some(parent) = delegation_node.parent {
				// Recursively check upwards in hierarchy
				Self::is_delegating(identity, &parent, remaining_lookups)
			} else {
				// Return whether the given account is the owner of the root and the root has
				// not been revoked
				let root = <Roots<T>>::get(delegation_node.root_id).ok_or(Error::<T>::RootNotFound)?;
				Ok((&root.owner == identity) && !root.revoked)
			}
		}
	}

	// Revoke a delegation and all of its children recursively.
	fn revoke(
		delegation: &DelegationNodeIdOf<T>,
		sender: &DelegatorIdOf<T>,
		max_revocations: u32,
	) -> Result<(u32, Weight), DispatchError> {
		let mut revocations: u32 = 0;
		let mut consumed_weight: Weight = 0;
		// Retrieve delegation node from storage
		let mut delegation_node = <Delegations<T>>::get(*delegation).ok_or(Error::<T>::DelegationNotFound)?;
		consumed_weight = consumed_weight.saturating_add(T::DbWeight::get().reads(1));

		// Check if already revoked
		if !delegation_node.revoked {
			// First revoke all children recursively
			let remaining_revocations = max_revocations
				.checked_sub(1)
				.ok_or(Error::<T>::ExceededRevocationBounds)?;
			Self::revoke_children(delegation, sender, remaining_revocations).map(|(r, w)| {
				revocations = revocations.saturating_add(r);
				consumed_weight = consumed_weight.saturating_add(w);
			})?;

			// If we run out of revocation gas, we only revoke children. The tree will be
			// changed but is still valid.
			ensure!(revocations < max_revocations, Error::<T>::ExceededRevocationBounds);

			// Set revoked flag and store delegation node
			delegation_node.revoked = true;
			<Delegations<T>>::insert(*delegation, delegation_node);
			consumed_weight = consumed_weight.saturating_add(T::DbWeight::get().writes(1));
			// Deposit event that the delegation has been revoked
			Self::deposit_event(Event::DelegationRevoked(sender.clone(), *delegation));
			revocations = revocations.saturating_add(1);
		}
		Ok((revocations, consumed_weight))
	}

<<<<<<< HEAD
	/// revoke_children revokes all children of a delegation.
=======
	/// Revokes all children of a delegation.
>>>>>>> 60baee1f
	/// Returns the number of revoked delegations and the consumed weight.
	fn revoke_children(
		delegation: &DelegationNodeIdOf<T>,
		sender: &DelegatorIdOf<T>,
		max_revocations: u32,
	) -> Result<(u32, Weight), DispatchError> {
		let mut revocations: u32 = 0;
		let mut consumed_weight: Weight = 0;
		// Check if there's a child vector in the storage
		if let Some(children) = <Children<T>>::get(delegation) {
			consumed_weight = consumed_weight.saturating_add(T::DbWeight::get().reads(1));

			// Iterate child vector and revoke all nodes
			for child in children {
				let remaining_revocations = max_revocations
					.checked_sub(revocations)
					.ok_or(Error::<T>::ExceededRevocationBounds)?;

				// Check whether we ran out of gas
				ensure!(remaining_revocations > 0, Error::<T>::ExceededRevocationBounds);

				Self::revoke(&child, sender, remaining_revocations).map(|(r, w)| {
					revocations = revocations.saturating_add(r);
					consumed_weight = consumed_weight.saturating_add(w);
				})?;
			}
		}
		Ok((revocations, consumed_weight.saturating_add(T::DbWeight::get().reads(1))))
	}

	// Add a child node into the delegation hierarchy
	fn add_child(child: DelegationNodeIdOf<T>, parent: DelegationNodeIdOf<T>) {
		// Get the children vector or initialize an empty one if none
		let mut children = <Children<T>>::get(parent).unwrap_or_default();
		children.push(child);
		<Children<T>>::insert(parent, children);
	}
}<|MERGE_RESOLUTION|>--- conflicted
+++ resolved
@@ -329,12 +329,8 @@
 				// Recursively revoke all children
 				let (_, post_weight) = Self::revoke_children(&root_id, &invoker, max_children)?;
 
-<<<<<<< HEAD
-				// If we didn't return an ExceededRevocationBounds error, we can revoke the root to.
-=======
 				// If we didn't return an ExceededRevocationBounds error, we can revoke the root
 				// too.
->>>>>>> 60baee1f
 				root.revoked = true;
 				<Roots<T>>::insert(&root_id, root);
 
@@ -492,11 +488,7 @@
 		Ok((revocations, consumed_weight))
 	}
 
-<<<<<<< HEAD
-	/// revoke_children revokes all children of a delegation.
-=======
 	/// Revokes all children of a delegation.
->>>>>>> 60baee1f
 	/// Returns the number of revoked delegations and the consumed weight.
 	fn revoke_children(
 		delegation: &DelegationNodeIdOf<T>,
