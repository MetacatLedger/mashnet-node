--- conflicted
+++ resolved
@@ -33,13 +33,8 @@
 	EnsureOneOf, EnsureRoot,
 };
 use kilt_primitives::{
-<<<<<<< HEAD
 	constants::{DAYS, DOLLARS, HOURS, MILLICENTS, MINUTES, MIN_VESTED_TRANSFER_AMOUNT, SLOT_DURATION},
 	AccountId, Balance, BlockNumber, Hash, Index, Signature,
-=======
-	constants::{DAYS, DOLLARS, HOURS, MILLICENTS, MIN_VESTED_TRANSFER_AMOUNT, SLOT_DURATION},
-	AccountId, Balance, BlockNumber, DidIdentifier, Hash, Index, Signature,
->>>>>>> 4aec9ff1
 };
 use sp_api::impl_runtime_apis;
 use sp_core::{
@@ -48,11 +43,7 @@
 };
 use sp_runtime::{
 	create_runtime_str, generic, impl_opaque_keys,
-<<<<<<< HEAD
 	traits::{AccountIdLookup, BlakeTwo256, Block as BlockT, ConvertInto, Verify},
-=======
-	traits::{AccountIdLookup, BlakeTwo256, Block as BlockT, ConvertInto},
->>>>>>> 4aec9ff1
 	transaction_validity::{TransactionSource, TransactionValidity},
 	ApplyExtrinsicResult,
 };
@@ -124,10 +115,6 @@
 // Pallet accounts of runtime
 parameter_types! {
 	pub const TreasuryPalletId: PalletId = PalletId(*b"kilt/tsy");
-<<<<<<< HEAD
-	pub const SocietyPalletId: PalletId = PalletId(*b"kilt/soc");
-=======
->>>>>>> 4aec9ff1
 	pub const ElectionsPalletId: LockIdentifier = *b"kilt/elc";
 }
 
@@ -408,13 +395,8 @@
 parameter_types! {
 	pub const ProposalBond: Permill = Permill::from_percent(5);
 	pub const ProposalBondMinimum: Balance = 20 * DOLLARS; // TODO: how much?
-<<<<<<< HEAD
 	pub const SpendPeriod: BlockNumber = SPEND_PERIOD;
 	pub const Burn: Permill = Permill::from_perthousand(2);
-=======
-	pub const SpendPeriod: BlockNumber = 6 * DAYS;
-	pub const Burn: Permill = Permill::zero();
->>>>>>> 4aec9ff1
 }
 
 type ApproveOrigin = EnsureOneOf<
@@ -466,27 +448,8 @@
 	pub const MaxCandidateIntake: u32 = 1;
 }
 
-<<<<<<< HEAD
-impl pallet_society::Config for Runtime {
-	type PalletId = SocietyPalletId;
-	type Event = Event;
-	type Currency = Balances;
-	type Randomness = RandomnessCollectiveFlip;
-	type CandidateDeposit = CandidateDeposit;
-	type WrongSideDeduction = WrongSideDeduction;
-	type MaxStrikes = MaxStrikes;
-	type PeriodSpend = PeriodSpend;
-	type MembershipChanged = ();
-	type RotationPeriod = RotationPeriod;
-	type MaxLockDuration = MaxLockDuration;
-	type FounderSetOrigin = pallet_collective::EnsureProportionMoreThan<_1, _2, AccountId, CouncilCollective>;
-	type SuspensionJudgementOrigin = pallet_society::EnsureFounder<Runtime>;
-	type ChallengePeriod = ChallengePeriod;
-	type MaxCandidateIntake = MaxCandidateIntake;
-=======
 pub const fn deposit(items: u32, bytes: u32) -> Balance {
 	items as Balance * 20 * DOLLARS + (bytes as Balance) * 100 * MILLICENTS
->>>>>>> 4aec9ff1
 }
 
 #[cfg(feature = "fast-gov")]
