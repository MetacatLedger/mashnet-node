// KILT Blockchain – https://botlabs.org
// Copyright (C) 2019-2021 BOTLabs GmbH

// The KILT Blockchain is free software: you can redistribute it and/or modify
// it under the terms of the GNU General Public License as published by
// the Free Software Foundation, either version 3 of the License, or
// (at your option) any later version.

// The KILT Blockchain is distributed in the hope that it will be useful,
// but WITHOUT ANY WARRANTY; without even the implied warranty of
// MERCHANTABILITY or FITNESS FOR A PARTICULAR PURPOSE.  See the
// GNU General Public License for more details.

// You should have received a copy of the GNU General Public License
// along with this program.  If not, see <https://www.gnu.org/licenses/>.

// If you feel like getting in touch with us, you can do so at info@botlabs.org

//! The KILT runtime. This can be compiled with `#[no_std]`, ready for Wasm.
#![cfg_attr(not(feature = "std"), no_std)]
// `construct_runtime!` does a lot of recursion and requires us to increase the limit to 256.
#![recursion_limit = "256"]
// The `from_over_into` warning originates from `construct_runtime` macro.
#![allow(clippy::from_over_into)]

// Make the WASM binary available.
#[cfg(feature = "std")]
include!(concat!(env!("OUT_DIR"), "/wasm_binary.rs"));

use frame_support::{traits::LockIdentifier, PalletId};
use frame_system::{
	limits::{BlockLength, BlockWeights},
	EnsureOneOf, EnsureRoot,
};
use kilt_primitives::{
	constants::{DAYS, DOLLARS, HOURS, MILLICENTS, MINUTES, MIN_VESTED_TRANSFER_AMOUNT, SLOT_DURATION},
	AccountId, Balance, BlockNumber, Hash, Index, Signature,
};
use sp_api::impl_runtime_apis;
use sp_core::{
	u32_trait::{_1, _2, _3, _5},
	OpaqueMetadata,
};
use sp_runtime::{
	create_runtime_str, generic, impl_opaque_keys,
	traits::{AccountIdLookup, BlakeTwo256, Block as BlockT, ConvertInto, Verify},
	transaction_validity::{TransactionSource, TransactionValidity},
	ApplyExtrinsicResult,
};
use sp_std::prelude::*;
use sp_version::RuntimeVersion;
use static_assertions::const_assert;

#[cfg(feature = "std")]
use sp_version::NativeVersion;

// A few exports that help ease life for downstream crates.
pub use frame_support::{
	construct_runtime, parameter_types,
	traits::{Get, Randomness},
	weights::{
		constants::{BlockExecutionWeight, ExtrinsicBaseWeight, RocksDbWeight, WEIGHT_PER_SECOND},
		DispatchClass, IdentityFee, Weight,
	},
	StorageValue,
};

pub use pallet_balances::Call as BalancesCall;
pub use pallet_timestamp::Call as TimestampCall;
#[cfg(any(feature = "std", test))]
pub use sp_runtime::BuildStorage;
pub use sp_runtime::{Perbill, Permill};

pub use attestation;
pub use ctype;
pub use delegation;
pub use did;

pub type SessionHandlers = ();

impl_opaque_keys! {
	pub struct SessionKeys {}
}

/// This runtime version.
pub const VERSION: RuntimeVersion = RuntimeVersion {
	spec_name: create_runtime_str!("mashnet-node"),
	impl_name: create_runtime_str!("mashnet-node"),
	authoring_version: 1,
	spec_version: 3,
	impl_version: 0,
	apis: RUNTIME_API_VERSIONS,
	transaction_version: 1,
};

/// The version information used to identify this runtime when compiled
/// natively.
#[cfg(feature = "std")]
pub fn native_version() -> NativeVersion {
	NativeVersion {
		runtime_version: VERSION,
		can_author_with: Default::default(),
	}
}

/// We assume that ~10% of the block weight is consumed by `on_initalize`
/// handlers. This is used to limit the maximal weight of a single extrinsic.
const AVERAGE_ON_INITIALIZE_RATIO: Perbill = Perbill::from_percent(10);
/// We allow `Normal` extrinsics to fill up the block up to 75%, the rest can be
/// used by  Operational  extrinsics.
const NORMAL_DISPATCH_RATIO: Perbill = Perbill::from_percent(75);
/// We allow for 2 seconds of compute with a 6 second average block time.
const MAXIMUM_BLOCK_WEIGHT: Weight = 2 * WEIGHT_PER_SECOND;

// Pallet accounts of runtime
parameter_types! {
	pub const TreasuryPalletId: PalletId = PalletId(*b"kilt/tsy");
	pub const ElectionsPalletId: LockIdentifier = *b"kilt/elc";
}

parameter_types! {
	pub const BlockHashCount: BlockNumber = 250;
	pub const Version: RuntimeVersion = VERSION;
	pub RuntimeBlockLength: BlockLength =
		BlockLength::max_with_normal_ratio(5 * 1024 * 1024, NORMAL_DISPATCH_RATIO);
	pub RuntimeBlockWeights: BlockWeights = BlockWeights::builder()
		.base_block(BlockExecutionWeight::get())
		.for_class(DispatchClass::all(), |weights| {
			weights.base_extrinsic = ExtrinsicBaseWeight::get();
		})
		.for_class(DispatchClass::Normal, |weights| {
			weights.max_total = Some(NORMAL_DISPATCH_RATIO * MAXIMUM_BLOCK_WEIGHT);
		})
		.for_class(DispatchClass::Operational, |weights| {
			weights.max_total = Some(MAXIMUM_BLOCK_WEIGHT);
			// Operational transactions have some extra reserved space, so that they
			// are included even if block reached `MAXIMUM_BLOCK_WEIGHT`.
			weights.reserved = Some(
				MAXIMUM_BLOCK_WEIGHT - NORMAL_DISPATCH_RATIO * MAXIMUM_BLOCK_WEIGHT
			);
		})
		.avg_block_initialization(AVERAGE_ON_INITIALIZE_RATIO)
		.build_or_panic();
	pub const SS58Prefix: u8 = 38;
}

impl frame_system::Config for Runtime {
	/// The identifier used to distinguish between accounts.
	type AccountId = AccountId;
	/// The aggregated dispatch type that is available for extrinsics.
	type Call = Call;
	/// The lookup mechanism to get account ID from whatever is passed in
	/// dispatchers.
	type Lookup = AccountIdLookup<AccountId, ()>;
	/// The index type for storing how many extrinsics an account has signed.
	type Index = Index;
	/// The index type for blocks.
	type BlockNumber = BlockNumber;
	/// The type for hashing blocks and tries.
	type Hash = Hash;
	/// The hashing algorithm used.
	type Hashing = BlakeTwo256;
	/// The header type.
	type Header = generic::Header<BlockNumber, BlakeTwo256>;
	/// The ubiquitous event type.
	type Event = Event;
	/// The ubiquitous origin type.
	type Origin = Origin;
	/// Maximum number of block number to block hash mappings to keep (oldest
	/// pruned first).
	type BlockHashCount = BlockHashCount;
	/// Runtime version.
	type Version = Version;
	/// Converts a module to an index of this module in the runtime.
	type PalletInfo = PalletInfo;
	type AccountData = pallet_balances::AccountData<Balance>;
	type OnNewAccount = ();
	type OnKilledAccount = ();
	type DbWeight = ();
	type BaseCallFilter = ();
	type SystemWeightInfo = ();
	type BlockWeights = RuntimeBlockWeights;
	type BlockLength = RuntimeBlockLength;
	type SS58Prefix = SS58Prefix;
	/// The set code logic, just the default since we're not a parachain.
	type OnSetCode = cumulus_pallet_parachain_system::ParachainSetCode<Runtime>;
}

parameter_types! {
	pub const MinimumPeriod: u64 = SLOT_DURATION / 2;
}

impl pallet_timestamp::Config for Runtime {
	/// A timestamp: milliseconds since the unix epoch.
	type Moment = u64;
	type OnTimestampSet = ();
	type MinimumPeriod = MinimumPeriod;
	type WeightInfo = ();
}

parameter_types! {
	pub const ExistentialDeposit: u128 = 500;
	pub const TransferFee: u128 = 0;
	pub const CreationFee: u128 = 0;
	pub const TransactionByteFee: u128 = 1;
	pub const MaxLocks: u32 = 50;
}

impl pallet_indices::Config for Runtime {
	type AccountIndex = Index;
	type Currency = pallet_balances::Pallet<Runtime>;
	type Deposit = ExistentialDeposit;
	type Event = Event;
	type WeightInfo = ();
}

impl pallet_balances::Config for Runtime {
	/// The type for recording an account's balance.
	type Balance = Balance;
	/// The ubiquitous event type.
	type Event = Event;
	type DustRemoval = ();
	type ExistentialDeposit = ExistentialDeposit;
	type AccountStore = System;
	type WeightInfo = ();
	type MaxLocks = MaxLocks;
}

impl pallet_transaction_payment::Config for Runtime {
	type OnChargeTransaction = pallet_transaction_payment::CurrencyAdapter<Balances, ()>;
	type TransactionByteFee = TransactionByteFee;
	type WeightToFee = IdentityFee<Balance>;
	type FeeMultiplierUpdate = ();
}

impl pallet_sudo::Config for Runtime {
	type Call = Call;
	type Event = Event;
}

parameter_types! {
	pub const SelfParaId: u32 = 12623;
}

impl cumulus_pallet_parachain_system::Config for Runtime {
	type Event = Event;
	type SelfParaId = parachain_info::Pallet<Runtime>;
	type ReservedXcmpWeight = ();
	type OnValidationData = ();
	type DownwardMessageHandlers = ();
	type OutboundXcmpMessageSource = ();
	type XcmpMessageHandler = ();
}

impl parachain_info::Config for Runtime {}

parameter_types! {
	pub const MinVestedTransfer: Balance = MIN_VESTED_TRANSFER_AMOUNT;
}

impl pallet_vesting::Config for Runtime {
	type Event = Event;
	type Currency = Balances;
	type BlockNumberToBalance = ConvertInto;
	// disable vested transfers by setting min amount to max balance
	type MinVestedTransfer = MinVestedTransfer;
	type WeightInfo = pallet_vesting::weights::SubstrateWeight<Runtime>;
}

parameter_types! {
	pub const MaxClaims: u32 = 300;
	pub const UsableBalance: Balance = DOLLARS;
}

impl kilt_launch::Config for Runtime {
	type Event = Event;
	type MaxClaims = MaxClaims;
	type UsableBalance = UsableBalance;
	type WeightInfo = kilt_launch::default_weights::SubstrateWeight<Runtime>;
}

parameter_types! {
	pub MaximumSchedulerWeight: Weight = Perbill::from_percent(80) * RuntimeBlockWeights::get().max_block;
	pub const MaxScheduledPerBlock: u32 = 50;
}

impl pallet_scheduler::Config for Runtime {
	type Event = Event;
	type Origin = Origin;
	type PalletsOrigin = OriginCaller;
	type Call = Call;
	type MaximumWeight = MaximumSchedulerWeight;
	type ScheduleOrigin = EnsureRoot<AccountId>;
	type MaxScheduledPerBlock = MaxScheduledPerBlock;
	type WeightInfo = ();
}

#[cfg(feature = "fast-gov")]
pub const LAUNCH_PERIOD: BlockNumber = 7 * MINUTES;
#[cfg(not(feature = "fast-gov"))]
pub const LAUNCH_PERIOD: BlockNumber = 7 * DAYS;

#[cfg(feature = "fast-gov")]
pub const VOTING_PERIOD: BlockNumber = 7 * MINUTES;
#[cfg(not(feature = "fast-gov"))]
pub const VOTING_PERIOD: BlockNumber = 7 * DAYS;

#[cfg(feature = "fast-gov")]
pub const FAST_TRACK_VOTING_PERIOD: BlockNumber = 7 * MINUTES;
#[cfg(not(feature = "fast-gov"))]
pub const FAST_TRACK_VOTING_PERIOD: BlockNumber = 7 * DAYS;

#[cfg(feature = "fast-gov")]
pub const ENACTMENT_PERIOD: BlockNumber = 8 * MINUTES;
#[cfg(not(feature = "fast-gov"))]
pub const ENACTMENT_PERIOD: BlockNumber = 8 * DAYS;

#[cfg(feature = "fast-gov")]
pub const COOLOFF_PERIOD: BlockNumber = 7 * MINUTES;
#[cfg(not(feature = "fast-gov"))]
pub const COOLOFF_PERIOD: BlockNumber = 7 * DAYS;

parameter_types! {
	pub const LaunchPeriod: BlockNumber = LAUNCH_PERIOD;
	pub const VotingPeriod: BlockNumber = VOTING_PERIOD;
	pub const FastTrackVotingPeriod: BlockNumber = FAST_TRACK_VOTING_PERIOD;
	pub const MinimumDeposit: Balance = DOLLARS;
	pub const EnactmentPeriod: BlockNumber = ENACTMENT_PERIOD;
	pub const CooloffPeriod: BlockNumber = COOLOFF_PERIOD;
	// One cent: $10,000 / MB
	pub const PreimageByteDeposit: Balance = 10 * MILLICENTS;
	pub const InstantAllowed: bool = true;
	pub const MaxVotes: u32 = 100;
	pub const MaxProposals: u32 = 100;
}

impl pallet_democracy::Config for Runtime {
	type Proposal = Call;
	type Event = Event;
	type Currency = Balances;
	type EnactmentPeriod = EnactmentPeriod;
	type LaunchPeriod = LaunchPeriod;
	type VotingPeriod = VotingPeriod;
	type MinimumDeposit = MinimumDeposit;
	/// A straight majority of the council can decide what their next motion is.
	type ExternalOrigin = pallet_collective::EnsureProportionAtLeast<_1, _2, AccountId, CouncilCollective>;
	/// A majority can have the next scheduled referendum be a straight
	/// majority-carries vote.
	type ExternalMajorityOrigin = pallet_collective::EnsureProportionAtLeast<_1, _2, AccountId, CouncilCollective>;
	/// A unanimous council can have the next scheduled referendum be a straight
	/// default-carries (NTB) vote.
	type ExternalDefaultOrigin = pallet_collective::EnsureProportionAtLeast<_1, _1, AccountId, CouncilCollective>;
	/// Two thirds of the technical committee can have an
	/// ExternalMajority/ExternalDefault vote be tabled immediately and with a
	/// shorter voting/enactment period.
	type FastTrackOrigin = pallet_collective::EnsureProportionAtLeast<_2, _3, AccountId, TechnicalCollective>;
	type InstantOrigin = pallet_collective::EnsureProportionAtLeast<_1, _1, AccountId, TechnicalCollective>;
	type InstantAllowed = InstantAllowed;
	type FastTrackVotingPeriod = FastTrackVotingPeriod;
	// To cancel a proposal which has been passed, 2/3 of the council must agree to
	// it.
	type CancellationOrigin = EnsureOneOf<
		AccountId,
		EnsureRoot<AccountId>,
		pallet_collective::EnsureProportionAtLeast<_2, _3, AccountId, CouncilCollective>,
	>;
	// To cancel a proposal before it has been passed, the technical committee must
	// be unanimous or Root must agree.
	type CancelProposalOrigin = EnsureOneOf<
		AccountId,
		EnsureRoot<AccountId>,
		pallet_collective::EnsureProportionAtLeast<_1, _1, AccountId, TechnicalCollective>,
	>;
	type BlacklistOrigin = EnsureRoot<AccountId>;
	// Any single technical committee member may veto a coming council proposal,
	// however they can only do it once and it lasts only for the cooloff period.
	type VetoOrigin = pallet_collective::EnsureMember<AccountId, TechnicalCollective>;
	type CooloffPeriod = CooloffPeriod;
	type PreimageByteDeposit = PreimageByteDeposit;
	type Slash = Treasury;
	type Scheduler = Scheduler;
	type PalletsOrigin = OriginCaller;
	type MaxVotes = MaxVotes;
	type OperationalPreimageOrigin = pallet_collective::EnsureMember<AccountId, CouncilCollective>;
	type MaxProposals = MaxProposals;

	type WeightInfo = ();
}

#[cfg(feature = "fast-gov")]
pub const SPEND_PERIOD: BlockNumber = 6 * MINUTES;
#[cfg(not(feature = "fast-gov"))]
pub const SPEND_PERIOD: BlockNumber = 6 * DAYS;

parameter_types! {
	pub const ProposalBond: Permill = Permill::from_percent(5);
	pub const ProposalBondMinimum: Balance = 20 * DOLLARS; // TODO: how much?
<<<<<<< HEAD
	pub const SpendPeriod: BlockNumber = SPEND_PERIOD;
	pub const Burn: Permill = Permill::from_perthousand(2);
=======
	pub const SpendPeriod: BlockNumber = 6 * DAYS;
	pub const Burn: Permill = Permill::zero();
>>>>>>> 41d4be06
}

type ApproveOrigin = EnsureOneOf<
	AccountId,
	EnsureRoot<AccountId>,
	pallet_collective::EnsureProportionAtLeast<_3, _5, AccountId, CouncilCollective>,
>;

type MoreThanHalfCouncil = EnsureOneOf<
	AccountId,
	EnsureRoot<AccountId>,
	pallet_collective::EnsureProportionMoreThan<_1, _2, AccountId, CouncilCollective>,
>;

impl pallet_treasury::Config for Runtime {
	type PalletId = TreasuryPalletId;
	type Currency = Balances;
	type ApproveOrigin = ApproveOrigin;
	type RejectOrigin = MoreThanHalfCouncil;
	type Event = Event;
	type OnSlash = Treasury;
	type ProposalBond = ProposalBond;
	type ProposalBondMinimum = ProposalBondMinimum;
	type SpendPeriod = SpendPeriod;
	type Burn = Burn;
	type BurnDestination = ();
	type SpendFunds = ();
	type WeightInfo = ();
}

#[cfg(feature = "fast-gov")]
const ROTATION_PERIOD: BlockNumber = 80 * MINUTES;
#[cfg(not(feature = "fast-gov"))]
const ROTATION_PERIOD: BlockNumber = 80 * HOURS;

#[cfg(feature = "fast-gov")]
const CHALLENGE_PERIOD: BlockNumber = 7 * MINUTES;
#[cfg(not(feature = "fast-gov"))]
const CHALLENGE_PERIOD: BlockNumber = 7 * DAYS;

parameter_types! {
	pub const CandidateDeposit: Balance = 10 * DOLLARS;
	pub const WrongSideDeduction: Balance = 2 * DOLLARS;
	pub const MaxStrikes: u32 = 10;
	pub const RotationPeriod: BlockNumber = ROTATION_PERIOD;
	pub const PeriodSpend: Balance = 500 * DOLLARS;
	pub const MaxLockDuration: BlockNumber = 36 * 30 * DAYS;
	pub const ChallengePeriod: BlockNumber = CHALLENGE_PERIOD;
	pub const MaxCandidateIntake: u32 = 1;
}

pub const fn deposit(items: u32, bytes: u32) -> Balance {
	items as Balance * 20 * DOLLARS + (bytes as Balance) * 100 * MILLICENTS
}

#[cfg(feature = "fast-gov")]
pub const TERM_DURATION: BlockNumber = 15 * MINUTES;
#[cfg(not(feature = "fast-gov"))]
pub const TERM_DURATION: BlockNumber = DAYS;

parameter_types! {
	pub const CandidacyBond: Balance = 2 * DOLLARS;
	// 1 storage item created, key size is 32 bytes, value size is 16+16.
	pub const VotingBondBase: Balance = deposit(1, 64);
	// additional data per vote is 32 bytes (account id).
	pub const VotingBondFactor: Balance = deposit(0, 32);
	/// Daily council elections
	pub const TermDuration: BlockNumber = TERM_DURATION;
	pub const DesiredMembers: u32 = 19;
	pub const DesiredRunnersUp: u32 = 19;
}

// Make sure that there are no more than MaxMembers members elected via
// phragmen.
const_assert!(DesiredMembers::get() <= CouncilMaxMembers::get());

impl pallet_elections_phragmen::Config for Runtime {
	type PalletId = ElectionsPalletId;
	type Event = Event;
	type Currency = Balances;
	type ChangeMembers = Council;
	type InitializeMembers = Council;
	type CurrencyToVote = frame_support::traits::U128CurrencyToVote;
	type CandidacyBond = CandidacyBond;
	type VotingBondBase = VotingBondBase;
	type VotingBondFactor = VotingBondFactor;
	type LoserCandidate = Treasury;
	type KickedMember = Treasury;
	type DesiredMembers = DesiredMembers;
	type DesiredRunnersUp = DesiredRunnersUp;
	type TermDuration = TermDuration;
	type WeightInfo = ();
}

#[cfg(feature = "fast-gov")]
pub const COUNCIL_MOTION_DURATION: BlockNumber = 4 * MINUTES;
#[cfg(not(feature = "fast-gov"))]
pub const COUNCIL_MOTION_DURATION: BlockNumber = 3 * DAYS;

parameter_types! {
	pub const CouncilMotionDuration: BlockNumber = COUNCIL_MOTION_DURATION;
	pub const CouncilMaxProposals: u32 = 100;
	pub const CouncilMaxMembers: u32 = 100;
}

type CouncilCollective = pallet_collective::Instance1;
impl pallet_collective::Config<CouncilCollective> for Runtime {
	type Origin = Origin;
	type Proposal = Call;
	type Event = Event;
	type MotionDuration = CouncilMotionDuration;
	type MaxProposals = CouncilMaxProposals;
	type MaxMembers = CouncilMaxMembers;
	type DefaultVote = pallet_collective::PrimeDefaultVote;
	type WeightInfo = ();
}

#[cfg(feature = "fast-gov")]
pub const TECHNICAL_MOTION_DURATION: BlockNumber = 4 * MINUTES;
#[cfg(not(feature = "fast-gov"))]
pub const TECHNICAL_MOTION_DURATION: BlockNumber = 3 * DAYS;

parameter_types! {
	pub const TechnicalMotionDuration: BlockNumber = TECHNICAL_MOTION_DURATION;
	pub const TechnicalMaxProposals: u32 = 100;
	pub const TechnicalMaxMembers: u32 = 100;
}

type TechnicalCollective = pallet_collective::Instance2;
impl pallet_collective::Config<TechnicalCollective> for Runtime {
	type Origin = Origin;
	type Proposal = Call;
	type Event = Event;
	type MotionDuration = TechnicalMotionDuration;
	type MaxProposals = TechnicalMaxProposals;
	type MaxMembers = TechnicalMaxMembers;
	type DefaultVote = pallet_collective::PrimeDefaultVote;
	type WeightInfo = ();
}

impl pallet_membership::Config for Runtime {
	type Event = Event;
	type AddOrigin = MoreThanHalfCouncil;
	type RemoveOrigin = MoreThanHalfCouncil;
	type SwapOrigin = MoreThanHalfCouncil;
	type ResetOrigin = MoreThanHalfCouncil;
	type PrimeOrigin = MoreThanHalfCouncil;
	type MembershipInitialized = TechnicalCommittee;
	type MembershipChanged = TechnicalCommittee;
	type MaxMembers = TechnicalMaxMembers;
	type WeightInfo = ();
}

impl attestation::Config for Runtime {
	/// The ubiquitous event type.
	type Event = Event;
	type WeightInfo = ();
}

impl ctype::Config for Runtime {
	/// The ubiquitous event type.
	type Event = Event;
	type WeightInfo = ();
}

impl delegation::Config for Runtime {
	/// The ubiquitous event type.
	type Event = Event;
	type Signature = Signature;
	type Signer = <Signature as Verify>::Signer;
	type DelegationNodeId = Hash;
	type WeightInfo = ();
}

impl did::Config for Runtime {
	/// The ubiquitous event type.
	type Event = Event;
	type WeightInfo = ();
	type DidIdentifier = AccountId;
}

construct_runtime! {
	pub enum Runtime where
		Block = Block,
		NodeBlock = kilt_primitives::Block,
		UncheckedExtrinsic = UncheckedExtrinsic,
	{
		System: frame_system::{Pallet, Call, Config, Storage, Event<T>} = 0,
		RandomnessCollectiveFlip: pallet_randomness_collective_flip::{Pallet, Call, Storage} = 1,

		Timestamp: pallet_timestamp::{Pallet, Call, Storage, Inherent} = 2,
		// Aura: aura::{Pallet, Config<T>, Storage} = 3,
		// Grandpa: grandpa::{Pallet, Call, Storage, Config, Event} = 4,
		Indices: pallet_indices::{Pallet, Call, Storage, Event<T>} = 5,
		Balances: pallet_balances::{Pallet, Call, Storage, Config<T>, Event<T>} = 6,
		TransactionPayment: pallet_transaction_payment::{Pallet, Storage} = 7,
		Sudo: pallet_sudo::{Pallet, Call, Config<T>, Storage, Event<T>} = 8,

		Ctype: ctype::{Pallet, Call, Storage, Event<T>} = 9,
		Attestation: attestation::{Pallet, Call, Storage, Event<T>} = 10,
		Delegation: delegation::{Pallet, Call, Storage, Event<T>} = 11,
		Did: did::{Pallet, Call, Storage, Event<T>} = 12,

		// Session: session::{Pallet, Call, Storage, Event, Config<T>} = 15,
		// Authorship: authorship::{Pallet, Call, Storage} = 16,

		ParachainSystem: cumulus_pallet_parachain_system::{Pallet, Call, Storage, Inherent, Event<T>} = 18,
		ParachainInfo: parachain_info::{Pallet, Storage, Config} = 19,
		// XcmHandler: cumulus_pallet_xcmp_queue::{Pallet, Call, Event<T>, Origin} = 20,
		// Tokens: orml_tokens::{Pallet, Call, Storage, Event<T>} = 21,
		// Currencies: orml_currencies::{Pallet, Call, Storage, Event<T>} = 22,
		// XTokens: orml_xtokens::{Pallet, Call, Storage, Event<T>} = 23,
		// UnknownTokens: orml_unknown_tokens::{Pallet, Storage, Event} = 24,

		// Governance stuff; uncallable initially.
		Democracy: pallet_democracy::{Pallet, Call, Storage, Config, Event<T>} = 25,
		Council: pallet_collective::<Instance1>::{Pallet, Call, Storage, Origin<T>, Event<T>, Config<T>} = 26,
		TechnicalCommittee: pallet_collective::<Instance2>::{Pallet, Call, Storage, Origin<T>, Event<T>, Config<T>} = 27,
		ElectionsPhragmen: pallet_elections_phragmen::{Pallet, Call, Storage, Event<T>, Config<T>} = 28,
		TechnicalMembership: pallet_membership::{Pallet, Call, Storage, Event<T>, Config<T>} = 29,
		Treasury: pallet_treasury::{Pallet, Call, Storage, Config, Event<T>} = 30,

		// System scheduler.
		Scheduler: pallet_scheduler::{Pallet, Call, Storage, Event<T>} = 32,

		// Vesting. Usable initially, but removed once all vesting is finished.
		Vesting: pallet_vesting::{Pallet, Call, Storage, Event<T>, Config<T>} = 33,
		KiltLaunch: kilt_launch::{Pallet, Call, Storage, Event<T>, Config<T>} = 34,
	}
}

/// The address format for describing accounts.
pub type Address = sp_runtime::MultiAddress<AccountId, ()>;
/// Block header type as expected by this runtime.
pub type Header = generic::Header<BlockNumber, BlakeTwo256>;
/// Block type as expected by this runtime.
pub type Block = generic::Block<Header, UncheckedExtrinsic>;
/// A Block signed with a Justification
pub type SignedBlock = generic::SignedBlock<Block>;
/// BlockId type as expected by this runtime.
pub type BlockId = generic::BlockId<Block>;
/// The SignedExtension to the basic transaction logic.
pub type SignedExtra = (
	frame_system::CheckSpecVersion<Runtime>,
	frame_system::CheckGenesis<Runtime>,
	frame_system::CheckEra<Runtime>,
	frame_system::CheckNonce<Runtime>,
	frame_system::CheckWeight<Runtime>,
	pallet_transaction_payment::ChargeTransactionPayment<Runtime>,
);
/// Unchecked extrinsic type as expected by this runtime.
pub type UncheckedExtrinsic = generic::UncheckedExtrinsic<Address, Call, Signature, SignedExtra>;
/// Extrinsic type that has already been checked.
pub type CheckedExtrinsic = generic::CheckedExtrinsic<AccountId, Call, SignedExtra>;
/// Executive: handles dispatch to the various modules.
pub type Executive =
	frame_executive::Executive<Runtime, Block, frame_system::ChainContext<Runtime>, Runtime, AllPallets>;

impl_runtime_apis! {
	impl sp_api::Core<Block> for Runtime {
		fn version() -> RuntimeVersion {
			VERSION
		}

		fn execute_block(block: Block) {
			Executive::execute_block(block)
		}

		fn initialize_block(header: &<Block as BlockT>::Header) {
			Executive::initialize_block(header)
		}
	}

	impl sp_api::Metadata<Block> for Runtime {
		fn metadata() -> OpaqueMetadata {
			Runtime::metadata().into()
		}
	}

	impl frame_system_rpc_runtime_api::AccountNonceApi<Block, AccountId, Index> for Runtime {
		fn account_nonce(account: AccountId) -> Index {
			frame_system::Pallet::<Runtime>::account_nonce(&account)
		}
	}

	impl pallet_transaction_payment_rpc_runtime_api::TransactionPaymentApi<Block, Balance> for Runtime {
		fn query_info(
			uxt: <Block as BlockT>::Extrinsic,
			len: u32,
		) -> pallet_transaction_payment_rpc_runtime_api::RuntimeDispatchInfo<Balance> {
			TransactionPayment::query_info(uxt, len)
		}

		fn query_fee_details(uxt: <Block as BlockT>::Extrinsic, len: u32) -> pallet_transaction_payment::FeeDetails<Balance> {
			TransactionPayment::query_fee_details(uxt, len)
		}
	}

	impl sp_block_builder::BlockBuilder<Block> for Runtime {
		fn apply_extrinsic(
			extrinsic: <Block as BlockT>::Extrinsic,
		) -> ApplyExtrinsicResult {
			Executive::apply_extrinsic(extrinsic)
		}

		fn finalize_block() -> <Block as BlockT>::Header {
			Executive::finalize_block()
		}

		fn inherent_extrinsics(data: sp_inherents::InherentData) -> Vec<<Block as BlockT>::Extrinsic> {
			data.create_extrinsics()
		}

		fn check_inherents(block: Block, data: sp_inherents::InherentData) -> sp_inherents::CheckInherentsResult {
			data.check_extrinsics(&block)
		}

		fn random_seed() -> <Block as BlockT>::Hash {
			RandomnessCollectiveFlip::random_seed().0
		}
	}

	impl sp_transaction_pool::runtime_api::TaggedTransactionQueue<Block> for Runtime {
		fn validate_transaction(
			source: TransactionSource,
			tx: <Block as BlockT>::Extrinsic,
		) -> TransactionValidity {
			Executive::validate_transaction(source, tx)
		}
	}

	impl sp_offchain::OffchainWorkerApi<Block> for Runtime {
		fn offchain_worker(header: &<Block as BlockT>::Header) {
			Executive::offchain_worker(header)
		}
	}

	impl sp_session::SessionKeys<Block> for Runtime {
		fn decode_session_keys(
			encoded: Vec<u8>,
		) -> Option<Vec<(Vec<u8>, sp_core::crypto::KeyTypeId)>> {
			SessionKeys::decode_into_raw_public_keys(&encoded)
		}

		fn generate_session_keys(seed: Option<Vec<u8>>) -> Vec<u8> {
			SessionKeys::generate(seed)
		}
	}

	#[cfg(feature = "runtime-benchmarks")]
	impl frame_benchmarking::Benchmark<Block> for Runtime {
		fn dispatch_benchmark(
			config: frame_benchmarking::BenchmarkConfig
		) -> Result<Vec<frame_benchmarking::BenchmarkBatch>, sp_runtime::RuntimeString> {
			use frame_benchmarking::{Benchmarking, BenchmarkBatch, add_benchmark, TrackedStorageKey};

			use frame_system_benchmarking::Pallet as SystemBench;
			impl frame_system_benchmarking::Config for Runtime {}

			let whitelist: Vec<TrackedStorageKey> = vec![
				// Block Number
				hex_literal::hex!("26aa394eea5630e07c48ae0c9558cef702a5c1b19ab7a04f536c519aca4983ac")
					.to_vec().into(),
				// Total Issuance
				hex_literal::hex!("c2261276cc9d1f8598ea4b6a74b15c2f57c875e4cff74148e4628f264b974c80")
					.to_vec().into(),
				// Execution Phase
				hex_literal::hex!("26aa394eea5630e07c48ae0c9558cef7ff553b5a9862a516939d82b3d3d8661a")
					.to_vec().into(),
				// Event Count
				hex_literal::hex!("26aa394eea5630e07c48ae0c9558cef70a98fdbe9ce6c55837576c60c7af3850")
					.to_vec().into(),
				// System Events
				hex_literal::hex!("26aa394eea5630e07c48ae0c9558cef780d41e5e16056765bc8461851072c9d7")
					.to_vec().into(),
				// KiltLaunch transfer account
				hex_literal::hex!("6a3c793cec9dbe330b349dc4eea6801090f5e71f53b1b41ad11afb4a313a282c").to_vec().into(),
			];

			let mut batches = Vec::<BenchmarkBatch>::new();
			let params = (&config, &whitelist);

			add_benchmark!(params, batches, frame_system, SystemBench::<Runtime>);
			add_benchmark!(params, batches, pallet_balances, Balances);
			add_benchmark!(params, batches, pallet_timestamp, Timestamp);
			add_benchmark!(params, batches, attestation, Attestation);
			add_benchmark!(params, batches, ctype, Ctype);
			add_benchmark!(params, batches, delegation, Delegation);
			// add_benchmark!(params, batches, did, Did);
			add_benchmark!(params, batches, kilt_launch, KiltLaunch);
			add_benchmark!(params, batches, pallet_vesting, Vesting);

			// No benchmarks for these pallets
			// add_benchmark!(params, batches, cumulus_pallet_parachain_system, ParachainSystem);
			// add_benchmark!(params, batches, parachain_info, ParachainInfo);
			// add_benchmark!(params, batches, cumulus_pallet_xcmp_queue, XcmHandler);
			// add_benchmark!(params, batches, orml_tokens, Tokens);
			// add_benchmark!(params, batches, orml_currencies, Currencies);
			// add_benchmark!(params, batches, orml_xtokens, XTokens);
			// add_benchmark!(params, batches, orml_unknown_tokens, UnknownTokens);

			if batches.is_empty() { return Err("Benchmark not found for this pallet.".into()) }
			Ok(batches)
		}
	}
}

cumulus_pallet_parachain_system::register_validate_block!(Runtime, Executive);<|MERGE_RESOLUTION|>--- conflicted
+++ resolved
@@ -395,13 +395,8 @@
 parameter_types! {
 	pub const ProposalBond: Permill = Permill::from_percent(5);
 	pub const ProposalBondMinimum: Balance = 20 * DOLLARS; // TODO: how much?
-<<<<<<< HEAD
 	pub const SpendPeriod: BlockNumber = SPEND_PERIOD;
-	pub const Burn: Permill = Permill::from_perthousand(2);
-=======
-	pub const SpendPeriod: BlockNumber = 6 * DAYS;
 	pub const Burn: Permill = Permill::zero();
->>>>>>> 41d4be06
 }
 
 type ApproveOrigin = EnsureOneOf<
