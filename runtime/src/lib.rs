//! The Substrate Node Template runtime. This can be compiled with `#[no_std]`, ready for Wasm.

#![cfg_attr(not(feature = "std"), no_std)]
#![cfg_attr(not(feature = "std"), feature(alloc))]
// `construct_runtime!` does a lot of recursion and requires us to increase the limit to 256.
#![recursion_limit = "256"]

extern crate sr_io as runtime_io;
extern crate sr_std as rstd;
#[macro_use]
extern crate substrate_client as client;
#[macro_use]
extern crate srml_support;
#[macro_use]
extern crate sr_primitives as runtime_primitives;
#[cfg(feature = "std")]
#[macro_use]
extern crate serde_derive;
extern crate parity_codec;
extern crate substrate_primitives as primitives;
#[macro_use]
extern crate parity_codec_derive;
#[macro_use]
extern crate sr_version as version;
extern crate sr_primitives;
extern crate srml_balances as balances;
extern crate srml_consensus as consensus;
extern crate srml_executive as executive;
extern crate srml_system as system;
extern crate srml_timestamp as timestamp;
extern crate srml_upgrade_key as upgrade_key;

<<<<<<< HEAD
#[cfg(feature = "std")]
use primitives::bytes;
use primitives::AuthorityId;
use rstd::prelude::*;
use runtime_api::{id::*, runtime::*};
use runtime_primitives::{
	generic,
	traits::{self, BlakeTwo256, Block as BlockT},
	transaction_validity::TransactionValidity,
	ApplyResult, Ed25519Signature,
};
=======
#[cfg(feature = "std")]
use parity_codec::{Encode, Decode};
use rstd::prelude::*;
#[cfg(feature = "std")]
use primitives::bytes;
use primitives::AuthorityId;
use primitives::OpaqueMetadata;
use runtime_primitives::{ApplyResult, transaction_validity::TransactionValidity,
	Ed25519Signature, generic, traits::{self, BlakeTwo256, Block as BlockT}
};
#[cfg(feature = "std")]
use runtime_primitives::traits::ApiRef;
use client::{block_builder::api::runtime::*, runtime_api::{runtime::*, id::*}};
#[cfg(feature = "std")]
use client::runtime_api::ApiExt;
use version::RuntimeVersion;
>>>>>>> cadb2f69
#[cfg(feature = "std")]
use version::NativeVersion;
use version::RuntimeVersion;

// A few exports that help ease life for downstream crates.
pub use balances::Call as BalancesCall;
pub use consensus::Call as ConsensusCall;
#[cfg(any(feature = "std", test))]
pub use runtime_primitives::BuildStorage;
pub use runtime_primitives::{Perbill, Permill};
pub use srml_support::{RuntimeMetadata, StorageValue};
pub use timestamp::BlockPeriod;
pub use timestamp::Call as TimestampCall;

mod attestation;
mod ctype;

/// Alias to Ed25519 pubkey that identifies an account on the chain.
pub type AccountId = primitives::H256;

/// A hash of some data used by the chain.
pub type Hash = primitives::H256;

/// Index of a block number in the chain.
pub type BlockNumber = u64;

/// Index of an account's extrinsic in the chain.
pub type Nonce = u64;

/// Opaque types. These are used by the CLI to instantiate machinery that don't need to know
/// the specifics of the runtime. They can then be made to be agnostic over specific formats
/// of data like extrinsics, allowing for them to continue syncing the network through upgrades
/// to even the core datastructures.
pub mod opaque {
	use super::*;

	/// Opaque, encoded, unchecked extrinsic.
	#[derive(PartialEq, Eq, Clone, Default, Encode, Decode)]
	#[cfg_attr(feature = "std", derive(Serialize, Deserialize, Debug))]
	pub struct UncheckedExtrinsic(#[cfg_attr(feature = "std", serde(with = "bytes"))] pub Vec<u8>);
	impl traits::Extrinsic for UncheckedExtrinsic {
		fn is_signed(&self) -> Option<bool> {
			None
		}
	}
	/// Opaque block header type.
	pub type Header =
		generic::Header<BlockNumber, BlakeTwo256, generic::DigestItem<Hash, AuthorityId>>;
	/// Opaque block type.
	pub type Block = generic::Block<Header, UncheckedExtrinsic>;
	/// Opaque block identifier type.
	pub type BlockId = generic::BlockId<Block>;
}

/// This runtime version.
pub const VERSION: RuntimeVersion = RuntimeVersion {
	spec_name: ver_str!("template-node"),
	impl_name: ver_str!("template-node"),
	authoring_version: 1,
	spec_version: 2,
	impl_version: 0,
	apis: apis_vec!([
		(BLOCK_BUILDER, 1),
		(TAGGED_TRANSACTION_QUEUE, 1),
		(METADATA, 1)
	]),
};

/// The version infromation used to identify this runtime when compiled natively.
#[cfg(feature = "std")]
pub fn native_version() -> NativeVersion {
	NativeVersion {
		runtime_version: VERSION,
		can_author_with: Default::default(),
	}
}

impl system::Trait for Runtime {
	/// The identifier used to distinguish between accounts.
	type AccountId = AccountId;
	/// The index type for storing how many extrinsics an account has signed.
	type Index = Nonce;
	/// The index type for blocks.
	type BlockNumber = BlockNumber;
	/// The type for hashing blocks and tries.
	type Hash = Hash;
	/// The hashing algorithm used.
	type Hashing = BlakeTwo256;
	/// The header digest type.
	type Digest = generic::Digest<Log>;
	/// The header type.
	type Header = generic::Header<BlockNumber, BlakeTwo256, Log>;
	/// The ubiquitous event type.
	type Event = Event;
	/// The ubiquitous log type.
	type Log = Log;
	/// The ubiquitous origin type.
	type Origin = Origin;
}

impl consensus::Trait for Runtime {
	/// The position in the block's extrinsics that the note-offline inherent must be placed.
	const NOTE_OFFLINE_POSITION: u32 = 1;
	/// The identifier we use to refer to authorities.
	type SessionKey = AuthorityId;
	/// No action in case an authority was determined to be offline.
	type OnOfflineValidator = ();
	/// The ubiquitous log type.
	type Log = Log;
}

impl timestamp::Trait for Runtime {
	/// The position in the block's extrinsics that the timestamp-set inherent must be placed.
	const TIMESTAMP_SET_POSITION: u32 = 0;
	/// A timestamp: seconds since the unix epoch.
	type Moment = u64;
}

impl balances::Trait for Runtime {
	/// The type for recording an account's balance.
	type Balance = u128;
	/// The type for recording indexing into the account enumeration. If this ever overflows, there
	/// will be problems!
	type AccountIndex = u32;
	/// What to do if an account's free balance gets zeroed.
	type OnFreeBalanceZero = ();
	/// Restrict whether an account can transfer funds. We don't place any further restrictions.
	type EnsureAccountLiquid = ();
	/// The uniquitous event type.
	type Event = Event;
}

impl upgrade_key::Trait for Runtime {
	/// The uniquitous event type.
	type Event = Event;
}

impl attestation::Trait for Runtime {
	type Signature = Ed25519Signature;
}

impl ctype::Trait for Runtime {
	type Signature = Ed25519Signature;

	fn print_account(hash: primitives::H256) {
		::runtime_io::print(&hash.0[..]);
	}
	fn print_hash(hash: primitives::H256) {
		::runtime_io::print(&hash.0[..]);
	}
}

construct_runtime!(
	pub enum Runtime with Log(InternalLog: DigestItem<Hash, AuthorityId>) where
		Block = Block,
		UncheckedExtrinsic = UncheckedExtrinsic
	{
		System: system::{default, Log(ChangesTrieRoot)},
		Timestamp: timestamp::{Module, Call, Storage, Config<T>, Inherent},
		Consensus: consensus::{Module, Call, Storage, Config<T>, Log(AuthoritiesChange), Inherent},
		Balances: balances,
		UpgradeKey: upgrade_key,
		Ctype: ctype::{Module, Call, Storage},
		Attestation: attestation::{Module, Call, Storage},
	}
);

/// The type used as a helper for interpreting the sender of transactions.
type Context = balances::ChainContext<Runtime>;
/// The address format for describing accounts.
type Address = balances::Address<Runtime>;
/// Block header type as expected by this runtime.
pub type Header = generic::Header<BlockNumber, BlakeTwo256, Log>;
/// Block type as expected by this runtime.
pub type Block = generic::Block<Header, UncheckedExtrinsic>;
/// BlockId type as expected by this runtime.
pub type BlockId = generic::BlockId<Block>;
/// Unchecked extrinsic type as expected by this runtime.
pub type UncheckedExtrinsic =
	generic::UncheckedMortalExtrinsic<Address, Nonce, Call, Ed25519Signature>;
/// Extrinsic type that has already been checked.
pub type CheckedExtrinsic = generic::CheckedExtrinsic<AccountId, Nonce, Call>;
/// Executive: handles dispatch to the various modules.
pub type Executive = executive::Executive<Runtime, Block, Context, Balances, AllModules>;

#[cfg(feature = "std")]
use opaque::Block as GBlock;

#[cfg(feature = "std")]
pub struct ClientWithApi {
	call: ::std::ptr::NonNull<client::runtime_api::CallApiAt<GBlock>>,
	commit_on_success: ::std::cell::RefCell<bool>,
	initialised_block: ::std::cell::RefCell<Option<GBlockId>>,
	changes: ::std::cell::RefCell<client::runtime_api::OverlayedChanges>,
}

#[cfg(feature = "std")]
unsafe impl Send for ClientWithApi {}
#[cfg(feature = "std")]
unsafe impl Sync for ClientWithApi {}

#[cfg(feature = "std")]
impl ApiExt for ClientWithApi {
	fn map_api_result<F: FnOnce(&Self) -> Result<R, E>, R, E>(&self, map_call: F) -> Result<R, E> {
		*self.commit_on_success.borrow_mut() = false;
		let res = map_call(self);
		*self.commit_on_success.borrow_mut() = true;

		self.commit_on_ok(&res);

		res
	}
}

#[cfg(feature = "std")]
impl client::runtime_api::ConstructRuntimeApi<GBlock> for ClientWithApi {
	fn construct_runtime_api<'a, T: client::runtime_api::CallApiAt<GBlock>>(call: &'a T) -> ApiRef<'a, Self> {
		ClientWithApi {
			call: unsafe {
				::std::ptr::NonNull::new_unchecked(
					::std::mem::transmute(
						call as &client::runtime_api::CallApiAt<GBlock>
					)
				)
			},
			commit_on_success: true.into(),
			initialised_block: None.into(),
			changes: Default::default(),
		}.into()
	}
}

#[cfg(feature = "std")]
impl ClientWithApi {
	fn call_api_at<A: Encode, R: Decode>(
		&self,
		at: &GBlockId,
		function: &'static str,
		args: &A
	) -> client::error::Result<R> {
		let res = unsafe {
			self.call.as_ref().call_api_at(
				at,
				function,
				args.encode(),
				&mut *self.changes.borrow_mut(),
				&mut *self.initialised_block.borrow_mut()
			).and_then(|r|
				R::decode(&mut &r[..])
					.ok_or_else(||
						client::error::ErrorKind::CallResultDecode(function).into()
					)
			)
		};

		self.commit_on_ok(&res);
		res
	}

	fn commit_on_ok<R, E>(&self, res: &Result<R, E>) {
		if *self.commit_on_success.borrow() {
			if res.is_err() {
				self.changes.borrow_mut().discard_prospective();
			} else {
				self.changes.borrow_mut().commit_prospective();
			}
		}
	}
}

#[cfg(feature = "std")]
type GBlockId = generic::BlockId<GBlock>;

#[cfg(feature = "std")]
impl client::runtime_api::Core<GBlock> for ClientWithApi {
	fn version(&self, at: &GBlockId) -> Result<RuntimeVersion, client::error::Error> {
		self.call_api_at(at, "version", &())
	}

	fn authorities(&self, at: &GBlockId) -> Result<Vec<AuthorityId>, client::error::Error> {
		self.call_api_at(at, "authorities", &())
	}

	fn execute_block(&self, at: &GBlockId, block: &GBlock) -> Result<(), client::error::Error> {
		self.call_api_at(at, "execute_block", block)
	}

	fn initialise_block(&self, at: &GBlockId, header: &<GBlock as BlockT>::Header) -> Result<(), client::error::Error> {
		self.call_api_at(at, "initialise_block", header)
	}
}

#[cfg(feature = "std")]
impl client::block_builder::api::BlockBuilder<GBlock> for ClientWithApi {
	fn apply_extrinsic(&self, at: &GBlockId, extrinsic: &<GBlock as BlockT>::Extrinsic) -> Result<ApplyResult, client::error::Error> {
		self.call_api_at(at, "apply_extrinsic", extrinsic)
	}

	fn finalise_block(&self, at: &GBlockId) -> Result<<GBlock as BlockT>::Header, client::error::Error> {
		self.call_api_at(at, "finalise_block", &())
	}

	fn inherent_extrinsics<Inherent: Decode + Encode, Unchecked: Decode + Encode>(
		&self, at: &GBlockId, inherent: &Inherent
	) -> Result<Vec<Unchecked>, client::error::Error> {
		self.call_api_at(at, "inherent_extrinsics", inherent)
	}

	fn check_inherents<Inherent: Decode + Encode, Error: Decode + Encode>(&self, at: &GBlockId, block: &GBlock, inherent: &Inherent) -> Result<Result<(), Error>, client::error::Error> {
		self.call_api_at(at, "check_inherents", &(block, inherent))
	}

	fn random_seed(&self, at: &GBlockId) -> Result<<GBlock as BlockT>::Hash, client::error::Error> {
		self.call_api_at(at, "random_seed", &())
	}
}

#[cfg(feature = "std")]
impl client::runtime_api::TaggedTransactionQueue<GBlock> for ClientWithApi {
	fn validate_transaction(
		&self,
		at: &GBlockId,
		utx: &<GBlock as BlockT>::Extrinsic
	) -> Result<TransactionValidity, client::error::Error> {
		self.call_api_at(at, "validate_transaction", utx)
	}
}

#[cfg(feature = "std")]
impl client::runtime_api::Metadata<GBlock> for ClientWithApi {
	fn metadata(&self, at: &GBlockId) -> Result<OpaqueMetadata, client::error::Error> {
		self.call_api_at(at, "metadata", &())
	}
}

// Implement our runtime API endpoints. This is just a bunch of proxying.
impl_runtime_apis! {
	impl Core<Block> for Runtime {
		fn version() -> RuntimeVersion {
			VERSION
		}

		fn authorities() -> Vec<AuthorityId> {
			Consensus::authorities()
		}

		fn execute_block(block: Block) {
			Executive::execute_block(block)
		}

		fn initialise_block(header: <Block as BlockT>::Header) {
			Executive::initialise_block(&header)
		}
	}

	impl Metadata for Runtime {
		fn metadata() -> OpaqueMetadata {
			Runtime::metadata().into()
		}
	}

	impl BlockBuilder<Block, InherentData, UncheckedExtrinsic, InherentData, InherentError> for Runtime {
		fn apply_extrinsic(extrinsic: <Block as BlockT>::Extrinsic) -> ApplyResult {
			Executive::apply_extrinsic(extrinsic)
		}

		fn finalise_block() -> <Block as BlockT>::Header {
			Executive::finalise_block()
		}

		fn inherent_extrinsics(data: InherentData) -> Vec<UncheckedExtrinsic> {
			data.create_inherent_extrinsics()
		}

		fn check_inherents(block: Block, data: InherentData) -> Result<(), InherentError> {
			data.check_inherents(block)
		}

		fn random_seed() -> <Block as BlockT>::Hash {
			System::random_seed()
		}
	}

	impl TaggedTransactionQueue<Block> for Runtime {
		fn validate_transaction(tx: <Block as BlockT>::Extrinsic) -> TransactionValidity {
			Executive::validate_transaction(tx)
		}
	}
}<|MERGE_RESOLUTION|>--- conflicted
+++ resolved
@@ -30,19 +30,6 @@
 extern crate srml_timestamp as timestamp;
 extern crate srml_upgrade_key as upgrade_key;
 
-<<<<<<< HEAD
-#[cfg(feature = "std")]
-use primitives::bytes;
-use primitives::AuthorityId;
-use rstd::prelude::*;
-use runtime_api::{id::*, runtime::*};
-use runtime_primitives::{
-	generic,
-	traits::{self, BlakeTwo256, Block as BlockT},
-	transaction_validity::TransactionValidity,
-	ApplyResult, Ed25519Signature,
-};
-=======
 #[cfg(feature = "std")]
 use parity_codec::{Encode, Decode};
 use rstd::prelude::*;
@@ -59,10 +46,8 @@
 #[cfg(feature = "std")]
 use client::runtime_api::ApiExt;
 use version::RuntimeVersion;
->>>>>>> cadb2f69
 #[cfg(feature = "std")]
 use version::NativeVersion;
-use version::RuntimeVersion;
 
 // A few exports that help ease life for downstream crates.
 pub use balances::Call as BalancesCall;
